use proc_macro2::{Ident, Span};
use syn::{spanned::Spanned, Attribute, Error, Fields, Result, Variant};

use crate::parse::{find_attr, parse_path, AttrValue, NamedAttrs};

/// Parsed enum variants.
pub struct ParsedVariant {
    pub span: Span,
    pub ident: Ident,
    pub attribute: VariantAttribute,
    pub kind: ChoiceKind,
}

impl ParsedVariant {
    /// Parse an iterator of syn [`Variant`].
    ///
    /// The inferred [`OptionKind`] is also returned.
    pub fn from_variants(
        variants: impl IntoIterator<Item = Variant>,
        input_span: Span,
    ) -> Result<(Vec<Self>, ChoiceKind)> {
        let mut iter = variants.into_iter();

        // Parse the fist variant to infer the type
        let first = match iter.next() {
            Some(variant) => Self::from_variant(variant, None)?,
            None => {
                return Err(Error::new(
                    input_span,
                    "Enum must have at least one variant",
                ))
            }
        };
        let choice_kind = first.kind;

        // Parse other variants
        let mut variants = vec![first];
        for variant in iter {
            variants.push(Self::from_variant(variant, Some(choice_kind))?);
        }

        Ok((variants, choice_kind))
    }

    /// Parse a single syn [`Variant`].
    ///
    /// If no [`ChoiceKind`] is provided, the type is inferred from value.
    fn from_variant(variant: Variant, kind: Option<ChoiceKind>) -> Result<Self> {
        match variant.fields {
            Fields::Unit => (),
            _ => return Err(Error::new(variant.span(), "Variant must be a unit variant")),
        }

        let attribute = match find_attr(&variant.attrs, "option") {
            Some(attr) => VariantAttribute::parse(attr, kind)?,
            None => {
                return Err(Error::new(
                    variant.span(),
                    "Missing required #[option(...)] attribute",
                ))
            }
        };

        Ok(Self {
            span: variant.span(),
            ident: variant.ident,
            kind: attribute.value.kind(),
            attribute,
        })
    }
}

/// Parsed variant attribute
pub struct VariantAttribute {
    /// Name of the choice (shown to users)
    pub name: String,
    /// Localizations dictionary for the choice name
    pub name_localizations: Option<syn::Path>,
    /// Value of the choice
    pub value: ChoiceValue,
}

impl VariantAttribute {
    /// Parse a single [`Attribute`].
    ///
    /// If no [`ChoiceKind`] is provided, the type is inferred from value.
    pub fn parse(attr: &Attribute, kind: Option<ChoiceKind>) -> Result<Self> {
        let meta = attr.parse_meta()?;
<<<<<<< HEAD
        let attrs = NamedAttrs::parse(meta, &["name", "value", "help"])?;
=======
        let attrs = NamedAttrs::parse(meta, &["name", "name_localizations", "value"])?;
>>>>>>> 4b213124

        let name = match attrs.get("name") {
            Some(val) => parse_name(val)?,
            None => return Err(Error::new(attr.span(), "Missing required attribute `name`")),
        };
        let name_localizations = attrs
            .get("name_localizations")
            .map(parse_path)
            .transpose()?;
        let value = match attrs.get("value") {
            Some(val) => ChoiceValue::parse(val, kind)?,
            None => {
                return Err(Error::new(
                    attr.span(),
                    "Missing required attribute `value`",
                ))
            }
        };

        Ok(Self {
            name,
            name_localizations,
            value,
        })
    }
}

/// Value of a parsed choice
#[derive(Debug, Clone)]
pub enum ChoiceValue {
    String(String),
    Int(i64),
    Number(f64),
}

impl ChoiceValue {
    /// Parse a [`AttrValue`] into a [`ChoiceValue`]
    pub fn parse(val: &AttrValue, kind: Option<ChoiceKind>) -> Result<Self> {
        let parsed = match val.inner() {
            syn::Lit::Str(inner) => Self::String(inner.value()),
            syn::Lit::Int(inner) => Self::Int(inner.base10_parse()?),
            syn::Lit::Float(inner) => Self::Number(inner.base10_parse()?),
            _ => {
                return Err(Error::new(
                    val.span(),
                    "Invalid attribute type, expected string, integer or float",
                ))
            }
        };

        // Ensure parsed type is expected type
        if let Some(kind) = kind {
            if parsed.kind() != kind {
                return Err(Error::new(
                    val.span(),
                    format!("Invalid attribute type, expected {}", kind.name()),
                ));
            }
        }

        Ok(parsed)
    }

    /// Get the [`ChoiceKind`] corresponding to this value
    pub fn kind(&self) -> ChoiceKind {
        match self {
            ChoiceValue::String(_) => ChoiceKind::String,
            ChoiceValue::Int(_) => ChoiceKind::Integer,
            ChoiceValue::Number(_) => ChoiceKind::Number,
        }
    }
}

/// Type of parsed variants (inferred from value)
#[derive(Debug, Clone, Copy, PartialEq, Eq)]
pub enum ChoiceKind {
    String,
    Integer,
    Number,
}

impl ChoiceKind {
    /// Get the type name
    fn name(&self) -> &'static str {
        match self {
            ChoiceKind::String => "string",
            ChoiceKind::Integer => "integer",
            ChoiceKind::Number => "float",
        }
    }
}

/// Parse choice name
fn parse_name(val: &AttrValue) -> Result<String> {
    let span = val.span();
    let val = val.parse_string()?;

    // https://discord.com/developers/docs/interactions/application-commands#application-command-object-application-command-option-choice-structure
    match val.chars().count() {
        1..=100 => Ok(val),
        _ => Err(Error::new(
            span,
            "Name must be between 1 and 100 characters",
        )),
    }
}<|MERGE_RESOLUTION|>--- conflicted
+++ resolved
@@ -86,11 +86,7 @@
     /// If no [`ChoiceKind`] is provided, the type is inferred from value.
     pub fn parse(attr: &Attribute, kind: Option<ChoiceKind>) -> Result<Self> {
         let meta = attr.parse_meta()?;
-<<<<<<< HEAD
-        let attrs = NamedAttrs::parse(meta, &["name", "value", "help"])?;
-=======
-        let attrs = NamedAttrs::parse(meta, &["name", "name_localizations", "value"])?;
->>>>>>> 4b213124
+        let attrs = NamedAttrs::parse(meta, &["name", "name_localizations", "value", "help"])?;
 
         let name = match attrs.get("name") {
             Some(val) => parse_name(val)?,
