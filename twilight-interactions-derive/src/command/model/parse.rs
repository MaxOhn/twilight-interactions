//! Parsing of struct fields and attributes

use proc_macro2::{Ident, Span, TokenStream};
use quote::{quote, ToTokens};
use syn::{spanned::Spanned, Attribute, Error, Lit, Result, Type};

use crate::parse::{
<<<<<<< HEAD
    extract_option, find_attr, parse_desc, parse_help, parse_name, AttrValue, NamedAttrs,
=======
    extract_option, extract_type, find_attr, parse_desc, parse_name, parse_path, AttrValue,
    NamedAttrs,
>>>>>>> 4b213124
};

/// Parsed struct field
pub struct StructField {
    pub span: Span,
    pub ident: Ident,
    pub ty: Type,
    pub raw_attrs: Vec<Attribute>,
    pub attributes: FieldAttribute,
    pub kind: FieldType,
}

/// Type of a parsed struct field
#[derive(Debug, Clone, Copy, PartialEq, Eq)]
pub enum FieldType {
    Autocomplete,
    Optional,
    Required,
}

impl StructField {
    /// Parse a [`syn::Field`] as a [`StructField`]
    pub fn from_field(field: syn::Field) -> Result<Self> {
        let (kind, ty) = match extract_option(&field.ty) {
            Some(ty) => match extract_type(&ty, "AutocompleteValue") {
                Some(_) => {
                    return Err(Error::new(
                        ty.span(),
                        "AutocompleteValue cannot be wrapped in `Option<T>`",
                    ))
                }
                None => (FieldType::Optional, ty),
            },
            None => match extract_type(&field.ty, "AutocompleteValue") {
                Some(ty) => (FieldType::Autocomplete, ty),
                None => (FieldType::Required, field.ty.clone()),
            },
        };

        let attributes = match find_attr(&field.attrs, "command") {
            Some(attr) => FieldAttribute::parse(attr)?,
            None => FieldAttribute::default(),
        };

        Ok(Self {
            span: field.ty.span(),
            ident: field.ident.unwrap(),
            ty,
            raw_attrs: field.attrs,
            attributes,
            kind,
        })
    }

    /// Parse [`syn::FieldsNamed`] as a [`Vec<StructField>`]
    pub fn from_fields(fields: syn::FieldsNamed) -> Result<Vec<Self>> {
        fields.named.into_iter().map(Self::from_field).collect()
    }
}

impl FieldType {
    pub fn required(&self) -> bool {
        match self {
            Self::Required => true,
            Self::Autocomplete | Self::Optional => false,
        }
    }
}

/// Parsed type attribute
pub struct TypeAttribute {
    /// Whether the model is an autocomplete interaction model.
    pub autocomplete: Option<bool>,
    /// Command name.
    pub name: Option<String>,
    /// Localization dictionary for the command name.
    pub name_localizations: Option<syn::Path>,
    /// Command description.
    pub desc: Option<String>,
<<<<<<< HEAD
    /// Optional help
    pub help: Option<String>,
    /// Whether the command should be enabled by default.
    pub default_permission: bool,
=======
    /// Localization dictionary for the command description.
    pub desc_localizations: Option<syn::Path>,
    /// Default permissions required for a member to run the command.
    pub default_permissions: Option<syn::Path>,
    /// Whether the command is available in DMs.
    pub dm_permission: Option<bool>,
>>>>>>> 4b213124
}

impl TypeAttribute {
    /// Parse a single [`Attribute`]
    pub fn parse(attr: &Attribute) -> Result<Self> {
        let meta = attr.parse_meta()?;
<<<<<<< HEAD
        let attrs = NamedAttrs::parse(meta, &["name", "desc", "default_permission", "help"])?;
=======
        let attrs = NamedAttrs::parse(
            meta,
            &[
                "autocomplete",
                "name",
                "name_localizations",
                "desc",
                "desc_localizations",
                "default_permissions",
                "dm_permission",
            ],
        )?;
>>>>>>> 4b213124

        let autocomplete = attrs
            .get("autocomplete")
            .map(|v| v.parse_bool())
            .transpose()?;
        let name = attrs.get("name").map(parse_name).transpose()?;
        let name_localizations = attrs
            .get("name_localizations")
            .map(parse_path)
            .transpose()?;
        let desc = attrs.get("desc").map(parse_desc).transpose()?;
<<<<<<< HEAD
        let help = attrs.get("help").map(parse_help).transpose()?;
        let default_permission = attrs
            .get("default_permission")
=======
        let desc_localizations = attrs
            .get("desc_localizations")
            .map(parse_path)
            .transpose()?;
        let default_permissions = attrs
            .get("default_permissions")
            .map(parse_path)
            .transpose()?;
        let dm_permission = attrs
            .get("dm_permission")
>>>>>>> 4b213124
            .map(|v| v.parse_bool())
            .transpose()?;

        Ok(Self {
            autocomplete,
            name,
            name_localizations,
            desc,
<<<<<<< HEAD
            help,
            default_permission,
=======
            desc_localizations,
            default_permissions,
            dm_permission,
>>>>>>> 4b213124
        })
    }
}

/// Parsed field attribute
#[derive(Default)]
pub struct FieldAttribute {
    /// Rename the field to the given name
    pub rename: Option<String>,
    /// Localization dictionary for the field name.
    pub name_localizations: Option<syn::Path>,
    /// Overwrite the field description
    pub desc: Option<String>,
<<<<<<< HEAD
    /// Optional help
    pub help: Option<String>,
=======
    /// Localization dictionary for the command description.
    pub desc_localizations: Option<syn::Path>,
>>>>>>> 4b213124
    /// Whether the field supports autocomplete
    pub autocomplete: bool,
    /// Limit to specific channel types
    pub channel_types: Vec<ChannelType>,
    /// Maximum value permitted
    pub max_value: Option<CommandOptionValue>,
    /// Minimum value permitted
    pub min_value: Option<CommandOptionValue>,
    /// Maximum string length
    pub max_length: Option<u16>,
    /// Minimum string length
    pub min_length: Option<u16>,
}

impl FieldAttribute {
    /// Parse a single [`Attribute`]
    pub fn parse(attr: &Attribute) -> Result<Self> {
        let meta = attr.parse_meta()?;
        let attrs = NamedAttrs::parse(
            meta,
            &[
                "rename",
                "name_localizations",
                "desc",
<<<<<<< HEAD
                "help",
=======
                "desc_localizations",
>>>>>>> 4b213124
                "autocomplete",
                "channel_types",
                "max_value",
                "min_value",
                "max_length",
                "min_length",
            ],
        )?;

        let rename = attrs.get("rename").map(parse_name).transpose()?;
        let name_localizations = attrs
            .get("name_localizations")
            .map(parse_path)
            .transpose()?;
        let desc = attrs.get("desc").map(parse_desc).transpose()?;
<<<<<<< HEAD
        let help = attrs.get("help").map(parse_help).transpose()?;
=======
        let desc_localizations = attrs
            .get("desc_localizations")
            .map(parse_path)
            .transpose()?;
>>>>>>> 4b213124
        let autocomplete = attrs
            .get("autocomplete")
            .map(|val| val.parse_bool())
            .transpose()?
            .unwrap_or_default();
        let channel_types = attrs
            .get("channel_types")
            .map(ChannelType::parse_attr)
            .transpose()?
            .unwrap_or_default();
        let max_value = attrs
            .get("max_value")
            .map(CommandOptionValue::parse_attr)
            .transpose()?;
        let min_value = attrs
            .get("min_value")
            .map(CommandOptionValue::parse_attr)
            .transpose()?;
        let max_length = attrs
            .get("max_length")
            .map(|val| val.parse_int())
            .transpose()?;
        let min_length = attrs
            .get("min_length")
            .map(|val| val.parse_int())
            .transpose()?;

        Ok(Self {
            rename,
            name_localizations,
            desc,
<<<<<<< HEAD
            help,
=======
            desc_localizations,
>>>>>>> 4b213124
            autocomplete,
            channel_types,
            max_value,
            min_value,
            max_length,
            min_length,
        })
    }

    pub fn name_default(&self, default: String) -> String {
        match &self.rename {
            Some(name) => name.clone(),
            None => default,
        }
    }
}

/// Parsed channel type
pub enum ChannelType {
    GuildText,
    Private,
    GuildVoice,
    Group,
    GuildCategory,
    GuildNews,
    GuildStore,
    GuildNewsThread,
    GuildPublicThread,
    GuildPrivateThread,
    GuildStageVoice,
}

impl ChannelType {
    /// Parse an [`AttrValue`] string as a [`ChannelType`]
    fn parse_attr(attr: &AttrValue) -> Result<Vec<Self>> {
        let span = attr.span();
        let val = attr.parse_string()?;

        val.split_whitespace()
            .map(|value| ChannelType::parse(value, span))
            .collect()
    }

    /// Parse a single string as a [`ChannelType`]
    fn parse(value: &str, span: Span) -> Result<Self> {
        match value {
            "guild_text" => Ok(Self::GuildText),
            "private" => Ok(Self::Private),
            "guild_voice" => Ok(Self::GuildVoice),
            "group" => Ok(Self::Group),
            "guild_category" => Ok(Self::GuildCategory),
            "guild_news" => Ok(Self::GuildNews),
            "guild_store" => Ok(Self::GuildStore),
            "guild_news_thread" => Ok(Self::GuildNewsThread),
            "guild_public_thread" => Ok(Self::GuildPublicThread),
            "guild_private_thread" => Ok(Self::GuildPrivateThread),
            "guild_stage_voice" => Ok(Self::GuildStageVoice),
            invalid => Err(Error::new(
                span,
                format!("`{}` is not a valid channel type", invalid),
            )),
        }
    }
}

/// Parsed command option value
#[derive(Clone, Copy)]
pub enum CommandOptionValue {
    Integer(i64),
    Number(f64),
}

impl CommandOptionValue {
    /// Parse an [`AttrValue`] as a [`CommandOptionValue`]
    fn parse_attr(attr: &AttrValue) -> Result<Self> {
        match attr.inner() {
            Lit::Int(inner) => Ok(Self::Integer(inner.base10_parse()?)),
            Lit::Float(inner) => Ok(Self::Number(inner.base10_parse()?)),
            _ => Err(Error::new(
                attr.span(),
                "Invalid attribute type, expected integer or float",
            )),
        }
    }
}

/// Convert a [`ChannelType`] into a [`TokenStream`]
pub fn channel_type(kind: &ChannelType) -> TokenStream {
    match kind {
        ChannelType::GuildText => quote!(::twilight_model::channel::ChannelType::GuildText),
        ChannelType::Private => quote!(::twilight_model::channel::ChannelType::Private),
        ChannelType::GuildVoice => quote!(::twilight_model::channel::ChannelType::GuildVoice),
        ChannelType::Group => quote!(::twilight_model::channel::ChannelType::Group),
        ChannelType::GuildCategory => quote!(::twilight_model::channel::ChannelType::GuildCategory),
        ChannelType::GuildNews => quote!(::twilight_model::channel::ChannelType::GuildNews),
        ChannelType::GuildStore => quote!(::twilight_model::channel::ChannelType::GuildStore),
        ChannelType::GuildNewsThread => {
            quote!(::twilight_model::channel::ChannelType::GuildNewsThread)
        }
        ChannelType::GuildPublicThread => {
            quote!(::twilight_model::channel::ChannelType::GuildPublicThread)
        }
        ChannelType::GuildPrivateThread => {
            quote!(::twilight_model::channel::ChannelType::GuildPrivateThread)
        }
        ChannelType::GuildStageVoice => {
            quote!(::twilight_model::channel::ChannelType::GuildStageVoice)
        }
    }
}

/// Convert a [`Option<CommandOptionValue>`] into a [`TokenStream`]
pub fn command_option_value(value: Option<CommandOptionValue>) -> TokenStream {
    match value {
        None => quote!(::std::option::Option::None),
        Some(CommandOptionValue::Integer(inner)) => {
            quote!(::std::option::Option::Some(::twilight_model::application::command::CommandOptionValue::Integer(#inner)))
        }
        Some(CommandOptionValue::Number(inner)) => quote! {
            ::std::option::Option::Some(::twilight_model::application::command::CommandOptionValue::Number(
                ::twilight_model::application::command::Number(#inner)
            ))
        },
    }
}

/// Convert an [`Option<T>`] into a [`TokenStream`]
pub fn optional<T>(value: Option<T>) -> TokenStream
where
    T: ToTokens,
{
    match value {
        Some(value) => quote!(::std::option::Option::Some(#value)),
        None => quote!(::std::option::Option::None),
    }
}<|MERGE_RESOLUTION|>--- conflicted
+++ resolved
@@ -5,12 +5,8 @@
 use syn::{spanned::Spanned, Attribute, Error, Lit, Result, Type};
 
 use crate::parse::{
-<<<<<<< HEAD
-    extract_option, find_attr, parse_desc, parse_help, parse_name, AttrValue, NamedAttrs,
-=======
-    extract_option, extract_type, find_attr, parse_desc, parse_name, parse_path, AttrValue,
-    NamedAttrs,
->>>>>>> 4b213124
+    extract_option, extract_type, find_attr, parse_desc, parse_help, parse_name, parse_path,
+    AttrValue, NamedAttrs,
 };
 
 /// Parsed struct field
@@ -90,28 +86,20 @@
     pub name_localizations: Option<syn::Path>,
     /// Command description.
     pub desc: Option<String>,
-<<<<<<< HEAD
-    /// Optional help
-    pub help: Option<String>,
-    /// Whether the command should be enabled by default.
-    pub default_permission: bool,
-=======
     /// Localization dictionary for the command description.
     pub desc_localizations: Option<syn::Path>,
     /// Default permissions required for a member to run the command.
     pub default_permissions: Option<syn::Path>,
     /// Whether the command is available in DMs.
     pub dm_permission: Option<bool>,
->>>>>>> 4b213124
+    /// Optional help
+    pub help: Option<String>,
 }
 
 impl TypeAttribute {
     /// Parse a single [`Attribute`]
     pub fn parse(attr: &Attribute) -> Result<Self> {
         let meta = attr.parse_meta()?;
-<<<<<<< HEAD
-        let attrs = NamedAttrs::parse(meta, &["name", "desc", "default_permission", "help"])?;
-=======
         let attrs = NamedAttrs::parse(
             meta,
             &[
@@ -122,9 +110,9 @@
                 "desc_localizations",
                 "default_permissions",
                 "dm_permission",
+                "help",
             ],
         )?;
->>>>>>> 4b213124
 
         let autocomplete = attrs
             .get("autocomplete")
@@ -136,11 +124,6 @@
             .map(parse_path)
             .transpose()?;
         let desc = attrs.get("desc").map(parse_desc).transpose()?;
-<<<<<<< HEAD
-        let help = attrs.get("help").map(parse_help).transpose()?;
-        let default_permission = attrs
-            .get("default_permission")
-=======
         let desc_localizations = attrs
             .get("desc_localizations")
             .map(parse_path)
@@ -151,23 +134,19 @@
             .transpose()?;
         let dm_permission = attrs
             .get("dm_permission")
->>>>>>> 4b213124
             .map(|v| v.parse_bool())
             .transpose()?;
+        let help = attrs.get("help").map(parse_help).transpose()?;
 
         Ok(Self {
             autocomplete,
             name,
             name_localizations,
             desc,
-<<<<<<< HEAD
-            help,
-            default_permission,
-=======
             desc_localizations,
             default_permissions,
             dm_permission,
->>>>>>> 4b213124
+            help,
         })
     }
 }
@@ -181,13 +160,10 @@
     pub name_localizations: Option<syn::Path>,
     /// Overwrite the field description
     pub desc: Option<String>,
-<<<<<<< HEAD
     /// Optional help
     pub help: Option<String>,
-=======
     /// Localization dictionary for the command description.
     pub desc_localizations: Option<syn::Path>,
->>>>>>> 4b213124
     /// Whether the field supports autocomplete
     pub autocomplete: bool,
     /// Limit to specific channel types
@@ -212,11 +188,8 @@
                 "rename",
                 "name_localizations",
                 "desc",
-<<<<<<< HEAD
                 "help",
-=======
                 "desc_localizations",
->>>>>>> 4b213124
                 "autocomplete",
                 "channel_types",
                 "max_value",
@@ -232,14 +205,11 @@
             .map(parse_path)
             .transpose()?;
         let desc = attrs.get("desc").map(parse_desc).transpose()?;
-<<<<<<< HEAD
         let help = attrs.get("help").map(parse_help).transpose()?;
-=======
         let desc_localizations = attrs
             .get("desc_localizations")
             .map(parse_path)
             .transpose()?;
->>>>>>> 4b213124
         let autocomplete = attrs
             .get("autocomplete")
             .map(|val| val.parse_bool())
@@ -271,11 +241,8 @@
             rename,
             name_localizations,
             desc,
-<<<<<<< HEAD
             help,
-=======
             desc_localizations,
->>>>>>> 4b213124
             autocomplete,
             channel_types,
             max_value,
