--- conflicted
+++ resolved
@@ -135,12 +135,8 @@
                 name_localizations: #name_localizations,
                 description: ::std::convert::From::from(#description),
                 description_localizations: #description_localizations,
-<<<<<<< HEAD
                 help: #help,
-                required: #required,
-=======
                 required: ::std::option::Option::Some(#required),
->>>>>>> fd7e22f6
                 autocomplete: #autocomplete,
                 data: ::twilight_interactions::command::internal::CommandOptionData {
                     channel_types: #channel_types,
