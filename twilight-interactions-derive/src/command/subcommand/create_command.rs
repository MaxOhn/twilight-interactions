use proc_macro2::TokenStream;
use quote::{quote, quote_spanned};
use syn::{spanned::Spanned, DeriveInput, Error, Result, Variant};

use super::parse::{ParsedVariant, TypeAttribute};
use crate::parse::{find_attr, parse_doc};

/// Implementation of `CreateCommand` derive macro
pub fn impl_create_command(
    input: DeriveInput,
    variants: impl IntoIterator<Item = Variant>,
) -> Result<TokenStream> {
    let ident = &input.ident;
    let generics = &input.generics;
<<<<<<< HEAD
=======
    let where_clause = &generics.where_clause;
>>>>>>> 4b213124
    let span = input.span();

    let variants = ParsedVariant::from_variants(variants, input.span())?;
    let attribute = match find_attr(&input.attrs, "command") {
        Some(attr) => TypeAttribute::parse(attr)?,
        None => {
            return Err(Error::new(
                span,
                "Missing required #[command(...)] attribute",
            ))
        }
    };

    let capacity = variants.len();
    let name = &attribute.name;
    let name_localizations = localization_field(&attribute.name_localizations);
    let description_localizations = localization_field(&attribute.desc_localizations);
    let description = match attribute.desc {
        Some(desc) => desc,
        None => parse_doc(&input.attrs, span)?,
    };
    let default_permissions = match &attribute.default_permissions {
        Some(path) => quote! { ::std::option::Option::Some(#path())},
        None => quote! { ::std::option::Option::None },
    };
    let dm_permission = match &attribute.dm_permission {
        Some(dm_permission) => quote! { ::std::option::Option::Some(#dm_permission)},
        None => quote! { ::std::option::Option::None },
    };

    let help = match attribute.help {
        Some(help) => quote! { Some(#help.to_owned()) },
        None => quote! { None },
    };

    let variant_options = variants.iter().map(variant_option);

    Ok(quote! {
<<<<<<< HEAD
        impl #generics ::twilight_interactions::command::CreateCommand for #ident #generics {
=======
        impl #generics ::twilight_interactions::command::CreateCommand for #ident #generics #where_clause {
>>>>>>> 4b213124
            const NAME: &'static str = #name;

            fn create_command() -> ::twilight_interactions::command::ApplicationCommandData {
                let mut command_options = ::std::vec::Vec::with_capacity(#capacity);

                #(#variant_options)*

                ::twilight_interactions::command::ApplicationCommandData {
                    name: ::std::convert::From::from(#name),
                    name_localizations: #name_localizations,
                    description: ::std::convert::From::from(#description),
<<<<<<< HEAD
                    help: #help,
=======
                    description_localizations: #description_localizations,
>>>>>>> 4b213124
                    options: command_options,
                    default_member_permissions: #default_permissions,
                    dm_permission: #dm_permission,
                    group: true,
                }
            }
        }
    })
}

fn localization_field(path: &Option<syn::Path>) -> TokenStream {
    match path {
        Some(path) => {
            quote! {
                ::std::option::Option::Some(
                    ::twilight_interactions::command::internal::convert_localizations(#path())
                )
            }
        }
        None => quote! { ::std::option::Option::None },
    }
}

/// Generate variant option code
fn variant_option(variant: &ParsedVariant) -> TokenStream {
    let ty = &variant.inner;
    let span = variant.span;

    quote_spanned! {span=>
        command_options.push(::std::convert::From::from(
            <#ty as ::twilight_interactions::command::CreateCommand>::create_command()
        ));
    }
}<|MERGE_RESOLUTION|>--- conflicted
+++ resolved
@@ -12,10 +12,7 @@
 ) -> Result<TokenStream> {
     let ident = &input.ident;
     let generics = &input.generics;
-<<<<<<< HEAD
-=======
     let where_clause = &generics.where_clause;
->>>>>>> 4b213124
     let span = input.span();
 
     let variants = ParsedVariant::from_variants(variants, input.span())?;
@@ -54,11 +51,7 @@
     let variant_options = variants.iter().map(variant_option);
 
     Ok(quote! {
-<<<<<<< HEAD
-        impl #generics ::twilight_interactions::command::CreateCommand for #ident #generics {
-=======
         impl #generics ::twilight_interactions::command::CreateCommand for #ident #generics #where_clause {
->>>>>>> 4b213124
             const NAME: &'static str = #name;
 
             fn create_command() -> ::twilight_interactions::command::ApplicationCommandData {
@@ -70,11 +63,8 @@
                     name: ::std::convert::From::from(#name),
                     name_localizations: #name_localizations,
                     description: ::std::convert::From::from(#description),
-<<<<<<< HEAD
                     help: #help,
-=======
                     description_localizations: #description_localizations,
->>>>>>> 4b213124
                     options: command_options,
                     default_member_permissions: #default_permissions,
                     dm_permission: #dm_permission,
