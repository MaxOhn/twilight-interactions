--- conflicted
+++ resolved
@@ -1,11 +1,7 @@
 use proc_macro2::{Ident, Span};
 use syn::{spanned::Spanned, Attribute, Error, Fields, Result, Type, TypePath, Variant};
 
-<<<<<<< HEAD
-use crate::parse::{find_attr, parse_desc, parse_help, parse_name, NamedAttrs};
-=======
-use crate::parse::{find_attr, parse_desc, parse_name, parse_path, NamedAttrs};
->>>>>>> 4b213124
+use crate::parse::{find_attr, parse_desc, parse_help, parse_name, parse_path, NamedAttrs};
 
 /// Parsed enum variant
 pub struct ParsedVariant {
@@ -107,28 +103,20 @@
     pub name_localizations: Option<syn::Path>,
     /// Description of the command
     pub desc: Option<String>,
-<<<<<<< HEAD
-    /// Optional help
-    pub help: Option<String>,
-    /// Whether the command should be enabled by default.
-    pub default_permission: bool,
-=======
     /// Localization dictionary for the command description.
     pub desc_localizations: Option<syn::Path>,
     /// Default permissions required for a member to run the command.
     pub default_permissions: Option<syn::Path>,
     /// Whether the command is available in DMs.
     pub dm_permission: Option<bool>,
->>>>>>> 4b213124
+    /// Optional help
+    pub help: Option<String>,
 }
 
 impl TypeAttribute {
     /// Parse a single [`Attribute`]
     pub fn parse(attr: &Attribute) -> Result<Self> {
         let meta = attr.parse_meta()?;
-<<<<<<< HEAD
-        let attrs = NamedAttrs::parse(meta, &["name", "desc", "default_permission", "help"])?;
-=======
         let attrs = NamedAttrs::parse(
             meta,
             &[
@@ -138,9 +126,9 @@
                 "desc_localizations",
                 "default_permissions",
                 "dm_permission",
+                "help",
             ],
         )?;
->>>>>>> 4b213124
 
         let name = match attrs.get("name") {
             Some(val) => parse_name(val)?,
@@ -151,11 +139,6 @@
             .map(parse_path)
             .transpose()?;
         let desc = attrs.get("desc").map(parse_desc).transpose()?;
-<<<<<<< HEAD
-        let help = attrs.get("help").map(parse_help).transpose()?;
-        let default_permission = attrs
-            .get("default_permission")
-=======
         let desc_localizations = attrs
             .get("desc_localizations")
             .map(parse_path)
@@ -166,22 +149,18 @@
             .transpose()?;
         let dm_permission = attrs
             .get("dm_permission")
->>>>>>> 4b213124
             .map(|v| v.parse_bool())
             .transpose()?;
+        let help = attrs.get("help").map(parse_help).transpose()?;
 
         Ok(Self {
             name,
             name_localizations,
             desc,
-<<<<<<< HEAD
-            help,
-            default_permission,
-=======
             desc_localizations,
             default_permissions,
             dm_permission,
->>>>>>> 4b213124
+            help,
         })
     }
 }