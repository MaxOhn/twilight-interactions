use std::collections::HashMap;

use twilight_interactions::command::{
    internal::{CommandOptionData, CreateOptionData},
    CommandOption, CommandOptionExt, CommandOptionExtInner, CreateOption,
};
use twilight_model::application::{
    command::{ChoiceCommandOptionData, CommandOptionChoice, Number, NumberCommandOptionData},
    interaction::application_command::CommandOptionValue,
};

#[derive(CommandOption, CreateOption, Debug, Clone, Copy, PartialEq, Eq)]
enum ChoiceString {
    #[option(name = "Dog", name_localizations = "name_dog", value = "dog")]
    Dog,
    #[option(name = "Cat", value = "cat")]
    Cat,
    #[option(name = "Crab", value = "crab")]
    Crab,
}

#[derive(CommandOption, CreateOption, Debug, Clone, Copy, PartialEq, Eq)]
enum ChoiceInt {
    #[option(name = "One", value = 1)]
    One,
    #[option(name = "Two", value = 2)]
    Two,
    #[option(name = "Three", value = 3)]
    Three,
}

#[derive(CommandOption, CreateOption, Debug, Clone, Copy, PartialEq, Eq)]
enum ChoiceNumber {
    #[option(name = "One", value = 1.0)]
    One,
    #[option(name = "Half", value = 0.5)]
    Half,
    #[option(name = "Quarter", value = 0.25)]
    Quarter,
}

pub fn name_dog() -> [(&'static str, &'static str); 1] {
    [("en", "Dog")]
}

#[test]
fn test_command_option_string() {
    let parsed = ChoiceString::from_option(
        CommandOptionValue::String("crab".to_string()),
        CommandOptionData::default(),
        None,
    );
    assert_eq!(parsed, Ok(ChoiceString::Crab));
    assert_eq!(ChoiceString::Dog.value(), "dog");
    assert_eq!(ChoiceString::Cat.value(), "cat");
    assert_eq!(ChoiceString::Crab.value(), "crab");

    let data = CommandOptionData {
        channel_types: Vec::new(),
        max_value: None,
        min_value: None,
        max_length: None,
        min_length: None,
    };
    let create_data = CreateOptionData {
        name: "name".to_string(),
        name_localizations: None,
        description: "description".to_string(),
<<<<<<< HEAD
        help: None,
=======
        description_localizations: None,
>>>>>>> 4b213124
        required: false,
        autocomplete: false,
        data,
    };

<<<<<<< HEAD
    let command_option = CommandOptionExt {
        inner: CommandOptionExtInner::String(ChoiceCommandOptionData {
            autocomplete: false,
            choices: vec![
                CommandOptionChoice::String {
                    name: "Dog".to_string(),
                    value: "dog".to_string(),
                },
                CommandOptionChoice::String {
                    name: "Cat".to_string(),
                    value: "cat".to_string(),
                },
                CommandOptionChoice::String {
                    name: "Crab".to_string(),
                    value: "crab".to_string(),
                },
            ],
            description: "description".to_string(),
            name: "name".to_string(),
            required: false,
        }),
        help: None,
    };
=======
    let command_option = TwilightCommandOption::String(ChoiceCommandOptionData {
        autocomplete: false,
        choices: vec![
            CommandOptionChoice::String {
                name: "Dog".to_string(),
                name_localizations: Some(HashMap::from([("en".into(), "Dog".into())])),
                value: "dog".to_string(),
            },
            CommandOptionChoice::String {
                name: "Cat".to_string(),
                name_localizations: None,
                value: "cat".to_string(),
            },
            CommandOptionChoice::String {
                name: "Crab".to_string(),
                name_localizations: None,
                value: "crab".to_string(),
            },
        ],
        description: "description".to_string(),
        description_localizations: None,
        min_length: None,
        max_length: None,
        name: "name".to_string(),
        name_localizations: None,
        required: false,
    });
>>>>>>> 4b213124

    assert_eq!(command_option, ChoiceString::create_option(create_data))
}

#[test]
fn test_command_option_integer() {
    let parsed = ChoiceInt::from_option(
        CommandOptionValue::Integer(2),
        CommandOptionData::default(),
        None,
    );
    assert_eq!(parsed, Ok(ChoiceInt::Two));
    assert_eq!(ChoiceInt::One.value(), 1);
    assert_eq!(ChoiceInt::Two.value(), 2);
    assert_eq!(ChoiceInt::Three.value(), 3);

    let data = CommandOptionData {
        channel_types: Vec::new(),
        max_value: None,
        min_value: None,
        min_length: None,
        max_length: None,
    };
    let create_data = CreateOptionData {
        name: "name".to_string(),
        name_localizations: None,
        description: "description".to_string(),
<<<<<<< HEAD
        help: None,
=======
        description_localizations: None,
>>>>>>> 4b213124
        required: false,
        autocomplete: false,
        data,
    };

<<<<<<< HEAD
    let command_option = CommandOptionExt {
        inner: CommandOptionExtInner::Integer(NumberCommandOptionData {
            autocomplete: false,
            choices: vec![
                CommandOptionChoice::Int {
                    name: "One".to_string(),
                    value: 1,
                },
                CommandOptionChoice::Int {
                    name: "Two".to_string(),
                    value: 2,
                },
                CommandOptionChoice::Int {
                    name: "Three".to_string(),
                    value: 3,
                },
            ],
            description: "description".to_string(),
            max_value: None,
            min_value: None,
            name: "name".to_string(),
            required: false,
        }),
        help: None,
    };
=======
    let command_option = TwilightCommandOption::Integer(NumberCommandOptionData {
        autocomplete: false,
        choices: vec![
            CommandOptionChoice::Int {
                name: "One".to_string(),
                name_localizations: None,
                value: 1,
            },
            CommandOptionChoice::Int {
                name: "Two".to_string(),
                name_localizations: None,
                value: 2,
            },
            CommandOptionChoice::Int {
                name: "Three".to_string(),
                name_localizations: None,
                value: 3,
            },
        ],
        description: "description".to_string(),
        description_localizations: None,
        max_value: None,
        min_value: None,
        name: "name".to_string(),
        name_localizations: None,
        required: false,
    });
>>>>>>> 4b213124

    assert_eq!(command_option, ChoiceInt::create_option(create_data));
}

#[test]
fn test_command_option_number() {
    let parsed = ChoiceNumber::from_option(
        CommandOptionValue::Number(Number(0.5)),
        CommandOptionData::default(),
        None,
    );
    assert_eq!(parsed, Ok(ChoiceNumber::Half));
    assert_eq!(ChoiceNumber::One.value(), 1.0);
    assert_eq!(ChoiceNumber::Half.value(), 0.5);
    assert_eq!(ChoiceNumber::Quarter.value(), 0.25);

    let data = CommandOptionData {
        channel_types: Vec::new(),
        max_value: None,
        min_value: None,
        max_length: None,
        min_length: None,
    };
    let create_data = CreateOptionData {
        name: "name".to_string(),
        name_localizations: None,
        description: "description".to_string(),
<<<<<<< HEAD
        help: None,
=======
        description_localizations: None,
>>>>>>> 4b213124
        required: false,
        autocomplete: false,
        data,
    };

<<<<<<< HEAD
    let command_option = CommandOptionExt {
        inner: CommandOptionExtInner::Number(NumberCommandOptionData {
            autocomplete: false,
            choices: vec![
                CommandOptionChoice::Number {
                    name: "One".to_string(),
                    value: Number(1.0),
                },
                CommandOptionChoice::Number {
                    name: "Half".to_string(),
                    value: Number(0.5),
                },
                CommandOptionChoice::Number {
                    name: "Quarter".to_string(),
                    value: Number(0.25),
                },
            ],
            description: "description".to_string(),
            max_value: None,
            min_value: None,
            name: "name".to_string(),
            required: false,
        }),
        help: None,
    };
=======
    let command_option = TwilightCommandOption::Number(NumberCommandOptionData {
        autocomplete: false,
        choices: vec![
            CommandOptionChoice::Number {
                name: "One".to_string(),
                name_localizations: None,
                value: Number(1.0),
            },
            CommandOptionChoice::Number {
                name: "Half".to_string(),
                name_localizations: None,
                value: Number(0.5),
            },
            CommandOptionChoice::Number {
                name: "Quarter".to_string(),
                name_localizations: None,
                value: Number(0.25),
            },
        ],
        description: "description".to_string(),
        description_localizations: None,
        max_value: None,
        min_value: None,
        name: "name".to_string(),
        name_localizations: None,
        required: false,
    });
>>>>>>> 4b213124

    assert_eq!(command_option, ChoiceNumber::create_option(create_data));
}<|MERGE_RESOLUTION|>--- conflicted
+++ resolved
@@ -66,41 +66,13 @@
         name: "name".to_string(),
         name_localizations: None,
         description: "description".to_string(),
-<<<<<<< HEAD
+        description_localizations: None,
         help: None,
-=======
-        description_localizations: None,
->>>>>>> 4b213124
         required: false,
         autocomplete: false,
         data,
     };
 
-<<<<<<< HEAD
-    let command_option = CommandOptionExt {
-        inner: CommandOptionExtInner::String(ChoiceCommandOptionData {
-            autocomplete: false,
-            choices: vec![
-                CommandOptionChoice::String {
-                    name: "Dog".to_string(),
-                    value: "dog".to_string(),
-                },
-                CommandOptionChoice::String {
-                    name: "Cat".to_string(),
-                    value: "cat".to_string(),
-                },
-                CommandOptionChoice::String {
-                    name: "Crab".to_string(),
-                    value: "crab".to_string(),
-                },
-            ],
-            description: "description".to_string(),
-            name: "name".to_string(),
-            required: false,
-        }),
-        help: None,
-    };
-=======
     let command_option = TwilightCommandOption::String(ChoiceCommandOptionData {
         autocomplete: false,
         choices: vec![
@@ -128,7 +100,6 @@
         name_localizations: None,
         required: false,
     });
->>>>>>> 4b213124
 
     assert_eq!(command_option, ChoiceString::create_option(create_data))
 }
@@ -156,43 +127,13 @@
         name: "name".to_string(),
         name_localizations: None,
         description: "description".to_string(),
-<<<<<<< HEAD
+        description_localizations: None,
         help: None,
-=======
-        description_localizations: None,
->>>>>>> 4b213124
         required: false,
         autocomplete: false,
         data,
     };
 
-<<<<<<< HEAD
-    let command_option = CommandOptionExt {
-        inner: CommandOptionExtInner::Integer(NumberCommandOptionData {
-            autocomplete: false,
-            choices: vec![
-                CommandOptionChoice::Int {
-                    name: "One".to_string(),
-                    value: 1,
-                },
-                CommandOptionChoice::Int {
-                    name: "Two".to_string(),
-                    value: 2,
-                },
-                CommandOptionChoice::Int {
-                    name: "Three".to_string(),
-                    value: 3,
-                },
-            ],
-            description: "description".to_string(),
-            max_value: None,
-            min_value: None,
-            name: "name".to_string(),
-            required: false,
-        }),
-        help: None,
-    };
-=======
     let command_option = TwilightCommandOption::Integer(NumberCommandOptionData {
         autocomplete: false,
         choices: vec![
@@ -220,7 +161,6 @@
         name_localizations: None,
         required: false,
     });
->>>>>>> 4b213124
 
     assert_eq!(command_option, ChoiceInt::create_option(create_data));
 }
@@ -248,43 +188,13 @@
         name: "name".to_string(),
         name_localizations: None,
         description: "description".to_string(),
-<<<<<<< HEAD
+        description_localizations: None,
         help: None,
-=======
-        description_localizations: None,
->>>>>>> 4b213124
         required: false,
         autocomplete: false,
         data,
     };
 
-<<<<<<< HEAD
-    let command_option = CommandOptionExt {
-        inner: CommandOptionExtInner::Number(NumberCommandOptionData {
-            autocomplete: false,
-            choices: vec![
-                CommandOptionChoice::Number {
-                    name: "One".to_string(),
-                    value: Number(1.0),
-                },
-                CommandOptionChoice::Number {
-                    name: "Half".to_string(),
-                    value: Number(0.5),
-                },
-                CommandOptionChoice::Number {
-                    name: "Quarter".to_string(),
-                    value: Number(0.25),
-                },
-            ],
-            description: "description".to_string(),
-            max_value: None,
-            min_value: None,
-            name: "name".to_string(),
-            required: false,
-        }),
-        help: None,
-    };
-=======
     let command_option = TwilightCommandOption::Number(NumberCommandOptionData {
         autocomplete: false,
         choices: vec![
@@ -312,7 +222,6 @@
         name_localizations: None,
         required: false,
     });
->>>>>>> 4b213124
 
     assert_eq!(command_option, ChoiceNumber::create_option(create_data));
 }