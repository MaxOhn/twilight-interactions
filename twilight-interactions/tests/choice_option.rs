use std::collections::HashMap;

use twilight_interactions::command::{
    internal::{CommandOptionData, CreateOptionData},
    CommandOption, CommandOptionExt, CommandOptionExtInner, CreateOption,
};
use twilight_model::application::{
    command::{
        CommandOption as TwilightCommandOption, CommandOptionChoice, CommandOptionChoiceValue,
        CommandOptionType,
    },
    interaction::application_command::CommandOptionValue,
};

#[derive(CommandOption, CreateOption, Debug, Clone, Copy, PartialEq, Eq)]
enum ChoiceString {
    #[option(name = "Dog", name_localizations = "name_dog", value = "dog")]
    Dog,
    #[option(name = "Cat", value = "cat")]
    Cat,
    #[option(name = "Crab", value = "crab")]
    Crab,
}

#[derive(CommandOption, CreateOption, Debug, Clone, Copy, PartialEq, Eq)]
enum ChoiceInt {
    #[option(name = "One", value = 1)]
    One,
    #[option(name = "Two", value = 2)]
    Two,
    #[option(name = "Three", value = 3)]
    Three,
}

#[derive(CommandOption, CreateOption, Debug, Clone, Copy, PartialEq, Eq)]
enum ChoiceNumber {
    #[option(name = "One", value = 1.0)]
    One,
    #[option(name = "Half", value = 0.5)]
    Half,
    #[option(name = "Quarter", value = 0.25)]
    Quarter,
}

pub fn name_dog() -> [(&'static str, &'static str); 1] {
    [("en", "Dog")]
}

#[test]
fn test_command_option_string() {
    let parsed = ChoiceString::from_option(
        CommandOptionValue::String("crab".to_string()),
        CommandOptionData::default(),
        None,
    );
    assert_eq!(parsed, Ok(ChoiceString::Crab));
    assert_eq!(ChoiceString::Dog.value(), "dog");
    assert_eq!(ChoiceString::Cat.value(), "cat");
    assert_eq!(ChoiceString::Crab.value(), "crab");

    let data = CommandOptionData {
        channel_types: None,
        max_value: None,
        min_value: None,
        max_length: None,
        min_length: None,
    };
    let create_data = CreateOptionData {
        name: "name".to_string(),
        name_localizations: None,
        description: "description".to_string(),
        description_localizations: None,
<<<<<<< HEAD
        help: None,
        required: false,
=======
        required: Some(false),
>>>>>>> fd7e22f6
        autocomplete: false,
        data,
    };

    let command_option = TwilightCommandOption {
        autocomplete: Some(false),
        channel_types: None,
        choices: Some(vec![
            CommandOptionChoice {
                name: "Dog".to_string(),
                name_localizations: Some(HashMap::from([("en".to_string(), "Dog".to_string())])),
                value: CommandOptionChoiceValue::String("dog".to_string()),
            },
            CommandOptionChoice {
                name: "Cat".to_string(),
                name_localizations: None,
                value: CommandOptionChoiceValue::String("cat".to_string()),
            },
            CommandOptionChoice {
                name: "Crab".to_string(),
                name_localizations: None,
                value: CommandOptionChoiceValue::String("crab".to_string()),
            },
        ]),
        description: "description".to_string(),
        description_localizations: None,
        kind: CommandOptionType::String,
        max_length: None,
        max_value: None,
        min_length: None,
        min_value: None,
        name: "name".to_string(),
        name_localizations: None,
        options: None,
        required: Some(false),
    };

    assert_eq!(command_option, ChoiceString::create_option(create_data))
}

#[test]
fn test_command_option_integer() {
    let parsed = ChoiceInt::from_option(
        CommandOptionValue::Integer(2),
        CommandOptionData::default(),
        None,
    );
    assert_eq!(parsed, Ok(ChoiceInt::Two));
    assert_eq!(ChoiceInt::One.value(), 1);
    assert_eq!(ChoiceInt::Two.value(), 2);
    assert_eq!(ChoiceInt::Three.value(), 3);

    let data = CommandOptionData {
        channel_types: None,
        max_value: None,
        min_value: None,
        min_length: None,
        max_length: None,
    };
    let create_data = CreateOptionData {
        name: "name".to_string(),
        name_localizations: None,
        description: "description".to_string(),
        description_localizations: None,
<<<<<<< HEAD
        help: None,
        required: false,
=======
        required: Some(false),
>>>>>>> fd7e22f6
        autocomplete: false,
        data,
    };

    let command_option = TwilightCommandOption {
        autocomplete: Some(false),
        channel_types: None,
        choices: Some(vec![
            CommandOptionChoice {
                name: "One".to_string(),
                name_localizations: None,
                value: CommandOptionChoiceValue::Integer(1),
            },
            CommandOptionChoice {
                name: "Two".to_string(),
                name_localizations: None,
                value: CommandOptionChoiceValue::Integer(2),
            },
            CommandOptionChoice {
                name: "Three".to_string(),
                name_localizations: None,
                value: CommandOptionChoiceValue::Integer(3),
            },
        ]),
        description: "description".to_string(),
        description_localizations: None,
        kind: CommandOptionType::Integer,
        max_length: None,
        max_value: None,
        min_length: None,
        min_value: None,
        name: "name".to_string(),
        name_localizations: None,
        options: None,
        required: Some(false),
    };

    assert_eq!(command_option, ChoiceInt::create_option(create_data));
}

#[test]
fn test_command_option_number() {
    let parsed = ChoiceNumber::from_option(
        CommandOptionValue::Number(0.5),
        CommandOptionData::default(),
        None,
    );
    assert_eq!(parsed, Ok(ChoiceNumber::Half));
    assert_eq!(ChoiceNumber::One.value(), 1.0);
    assert_eq!(ChoiceNumber::Half.value(), 0.5);
    assert_eq!(ChoiceNumber::Quarter.value(), 0.25);

    let data = CommandOptionData {
        channel_types: None,
        max_value: None,
        min_value: None,
        max_length: None,
        min_length: None,
    };
    let create_data = CreateOptionData {
        name: "name".to_string(),
        name_localizations: None,
        description: "description".to_string(),
        description_localizations: None,
<<<<<<< HEAD
        help: None,
        required: false,
=======
        required: Some(false),
>>>>>>> fd7e22f6
        autocomplete: false,
        data,
    };

    let command_option = TwilightCommandOption {
        autocomplete: Some(false),
        channel_types: None,
        choices: Some(vec![
            CommandOptionChoice {
                name: "One".to_string(),
                name_localizations: None,
                value: CommandOptionChoiceValue::Number(1.0),
            },
            CommandOptionChoice {
                name: "Half".to_string(),
                name_localizations: None,
                value: CommandOptionChoiceValue::Number(0.5),
            },
            CommandOptionChoice {
                name: "Quarter".to_string(),
                name_localizations: None,
                value: CommandOptionChoiceValue::Number(0.25),
            },
        ]),
        description: "description".to_string(),
        description_localizations: None,
        kind: CommandOptionType::Number,
        max_length: None,
        max_value: None,
        min_length: None,
        min_value: None,
        name: "name".to_string(),
        name_localizations: None,
        options: None,
        required: Some(false),
    };

    assert_eq!(command_option, ChoiceNumber::create_option(create_data));
}<|MERGE_RESOLUTION|>--- conflicted
+++ resolved
@@ -2,7 +2,7 @@
 
 use twilight_interactions::command::{
     internal::{CommandOptionData, CreateOptionData},
-    CommandOption, CommandOptionExt, CommandOptionExtInner, CreateOption,
+    CommandOption, CreateOption,
 };
 use twilight_model::application::{
     command::{
@@ -70,12 +70,8 @@
         name_localizations: None,
         description: "description".to_string(),
         description_localizations: None,
-<<<<<<< HEAD
         help: None,
-        required: false,
-=======
-        required: Some(false),
->>>>>>> fd7e22f6
+        required: Some(false),
         autocomplete: false,
         data,
     };
@@ -113,7 +109,10 @@
         required: Some(false),
     };
 
-    assert_eq!(command_option, ChoiceString::create_option(create_data))
+    assert_eq!(
+        command_option,
+        ChoiceString::create_option(create_data).into()
+    )
 }
 
 #[test]
@@ -140,12 +139,8 @@
         name_localizations: None,
         description: "description".to_string(),
         description_localizations: None,
-<<<<<<< HEAD
         help: None,
-        required: false,
-=======
-        required: Some(false),
->>>>>>> fd7e22f6
+        required: Some(false),
         autocomplete: false,
         data,
     };
@@ -183,7 +178,7 @@
         required: Some(false),
     };
 
-    assert_eq!(command_option, ChoiceInt::create_option(create_data));
+    assert_eq!(command_option, ChoiceInt::create_option(create_data).into());
 }
 
 #[test]
@@ -210,12 +205,8 @@
         name_localizations: None,
         description: "description".to_string(),
         description_localizations: None,
-<<<<<<< HEAD
         help: None,
-        required: false,
-=======
-        required: Some(false),
->>>>>>> fd7e22f6
+        required: Some(false),
         autocomplete: false,
         data,
     };
@@ -253,5 +244,8 @@
         required: Some(false),
     };
 
-    assert_eq!(command_option, ChoiceNumber::create_option(create_data));
+    assert_eq!(
+        command_option,
+        ChoiceNumber::create_option(create_data).into()
+    );
 }