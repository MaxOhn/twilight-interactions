use std::{borrow::Cow, collections::HashMap};

use twilight_interactions::command::{
    ApplicationCommandData, CommandOptionExt, CommandOptionExtInner, CreateCommand, CreateOption,
    ResolvedUser,
};
use twilight_model::{
    application::{
        command::{
            BaseCommandOptionData, ChannelCommandOptionData, ChoiceCommandOptionData,
<<<<<<< HEAD
            CommandOptionValue, Number, NumberCommandOptionData,
=======
            CommandOption, CommandOptionValue, NumberCommandOptionData,
>>>>>>> 6231cdd2
        },
        interaction::application_command::InteractionChannel,
    },
    channel::ChannelType,
    guild::Permissions,
};

/// Demo command for testing purposes
#[derive(CreateCommand, Debug, PartialEq)]
#[command(
    name = "demo",
    name_localizations = "demo_name",
    default_permissions = "demo_permissions",
    dm_permission = false
)]
struct DemoCommand<'a, T>
where
    T: CreateOption,
{
    /// This should be overwritten
    #[command(rename = "member", desc = "A member", help = "abc")]
    user: ResolvedUser,
    /// Some text
    ///
    /// This documentation comment is ignored
    #[command(min_length = 5)]
    text: String,
    /// A number
    #[command(autocomplete = true, max_value = 50.0)]
    number: f64,
    /// A text channel
    #[command(channel_types = "guild_text private")]
    channel: Option<InteractionChannel>,
    /// Generic field
    generic: Option<T>,
    /// More text
    cow: Option<Cow<'a, str>>,
}

fn demo_permissions() -> Permissions {
    Permissions::SEND_MESSAGES
}

fn demo_name() -> [(&'static str, &'static str); 1] {
    [("en", "demo")]
}

#[derive(CreateCommand, Debug, PartialEq, Eq)]
#[command(name = "unit", desc = "Unit command for testing purposes")]
struct UnitCommand;

#[test]
fn test_create_command() {
    let options = vec![
        CommandOption::User(BaseCommandOptionData {
            description: "A member".into(),
            description_localizations: None,
            name: "member".into(),
            name_localizations: None,
            required: true,
        }),
        CommandOption::String(ChoiceCommandOptionData {
            autocomplete: false,
            description: "Some text".into(),
            description_localizations: None,
            max_length: None,
            min_length: Some(5),
            name: "text".into(),
            name_localizations: None,
            required: true,
            choices: vec![],
        }),
        CommandOption::Number(NumberCommandOptionData {
            autocomplete: true,
            choices: vec![],
            description: "A number".into(),
            description_localizations: None,
            max_value: Some(CommandOptionValue::Number(50.0)),
            min_value: None,
            name: "number".into(),
            name_localizations: None,
            required: true,
        }),
        CommandOption::Channel(ChannelCommandOptionData {
            channel_types: vec![ChannelType::GuildText, ChannelType::Private],
            description: "A text channel".into(),
            description_localizations: None,
            name: "channel".into(),
            name_localizations: None,
            required: false,
        }),
        CommandOption::Integer(NumberCommandOptionData {
            autocomplete: false,
            choices: vec![],
            description: "Generic field".into(),
            description_localizations: None,
            max_value: None,
            min_value: None,
            name: "generic".into(),
            name_localizations: None,
            required: false,
        }),
        CommandOption::String(ChoiceCommandOptionData {
            autocomplete: false,
            description: "More text".into(),
            description_localizations: None,
            max_length: None,
            min_length: None,
            name: "cow".into(),
            name_localizations: None,
            required: false,
            choices: vec![],
        }),
    ];

    let name_localizations = HashMap::from([("en".into(), "demo".into())]);

    let expected = ApplicationCommandData {
        name: "demo".into(),
        name_localizations: Some(name_localizations),
        description: "Demo command for testing purposes".into(),
        description_localizations: None,
        help: Some("more demo".into()),
        options,
        default_member_permissions: Some(Permissions::SEND_MESSAGES),
        dm_permission: Some(false),
        group: false,
    };

    assert_eq!(DemoCommand::<i64>::create_command(), expected);
    assert_eq!(DemoCommand::<i64>::NAME, "demo");
}

#[test]
fn test_unit_create_command() {
    let expected = ApplicationCommandData {
        name: "unit".into(),
        name_localizations: None,
        description: "Unit command for testing purposes".into(),
        description_localizations: None,
        help: None,
        options: vec![],
        default_member_permissions: None,
        dm_permission: None,
        group: false,
    };

    assert_eq!(UnitCommand::create_command(), expected);
    assert_eq!(UnitCommand::NAME, "unit");
}<|MERGE_RESOLUTION|>--- conflicted
+++ resolved
@@ -8,11 +8,7 @@
     application::{
         command::{
             BaseCommandOptionData, ChannelCommandOptionData, ChoiceCommandOptionData,
-<<<<<<< HEAD
-            CommandOptionValue, Number, NumberCommandOptionData,
-=======
             CommandOption, CommandOptionValue, NumberCommandOptionData,
->>>>>>> 6231cdd2
         },
         interaction::application_command::InteractionChannel,
     },
