<<<<<<< HEAD
use twilight_interactions::command::{
    ApplicationCommandData, CommandOptionExt, CommandOptionExtInner, CreateCommand, ResolvedUser,
=======
use std::{borrow::Cow, collections::HashMap};

use twilight_interactions::command::{
    ApplicationCommandData, CreateCommand, CreateOption, ResolvedUser,
>>>>>>> 4b213124
};
use twilight_model::{
    application::{
        command::{
            BaseCommandOptionData, ChannelCommandOptionData, ChoiceCommandOptionData,
            CommandOptionValue, Number, NumberCommandOptionData,
        },
        interaction::application_command::InteractionChannel,
    },
    channel::ChannelType,
    guild::Permissions,
};

/// Demo command for testing purposes
#[derive(CreateCommand, Debug, PartialEq, Eq)]
<<<<<<< HEAD
#[command(name = "demo", help = "more demo")]
struct DemoCommand {
=======
#[command(
    name = "demo",
    name_localizations = "demo_name",
    default_permissions = "demo_permissions",
    dm_permission = false
)]
struct DemoCommand<'a, T>
where
    T: CreateOption,
{
>>>>>>> 4b213124
    /// This should be overwritten
    #[command(rename = "member", desc = "A member", help = "abc")]
    user: ResolvedUser,
    /// Some text
    ///
    /// This documentation comment is ignored
    #[command(min_length = 5)]
    text: String,
    /// A number
    #[command(autocomplete = true, max_value = 50.0)]
    number: Number,
    /// A text channel
    #[command(channel_types = "guild_text private")]
    channel: Option<InteractionChannel>,
    /// Generic field
    generic: Option<T>,
    /// More text
    cow: Option<Cow<'a, str>>,
}

fn demo_permissions() -> Permissions {
    Permissions::SEND_MESSAGES
}

fn demo_name() -> [(&'static str, &'static str); 1] {
    [("en", "demo")]
}

#[derive(CreateCommand, Debug, PartialEq, Eq)]
#[command(name = "unit", desc = "Unit command for testing purposes")]
struct UnitCommand;

#[test]
fn test_create_command() {
    let options = vec![
<<<<<<< HEAD
        CommandOptionExt {
            inner: CommandOptionExtInner::User(BaseCommandOptionData {
                description: "A member".into(),
                name: "member".into(),
                required: true,
            }),
            help: Some("abc".to_owned()),
        },
        CommandOptionExt {
            inner: CommandOptionExtInner::String(ChoiceCommandOptionData {
                autocomplete: false,
                description: "Some text".into(),
                name: "text".into(),
                required: true,
                choices: vec![],
            }),
            help: None,
        },
        CommandOptionExt {
            inner: CommandOptionExtInner::Number(NumberCommandOptionData {
                autocomplete: true,
                choices: vec![],
                description: "A number".into(),
                max_value: Some(CommandOptionValue::Number(Number(50.0))),
                min_value: None,
                name: "number".into(),
                required: true,
            }),
            help: None,
        },
        CommandOptionExt {
            inner: CommandOptionExtInner::Channel(ChannelCommandOptionData {
                channel_types: vec![ChannelType::GuildText, ChannelType::Private],
                description: "A text channel".into(),
                name: "channel".into(),
                required: false,
            }),
            help: None,
        },
=======
        CommandOption::User(BaseCommandOptionData {
            description: "A member".into(),
            description_localizations: None,
            name: "member".into(),
            name_localizations: None,
            required: true,
        }),
        CommandOption::String(ChoiceCommandOptionData {
            autocomplete: false,
            description: "Some text".into(),
            description_localizations: None,
            max_length: None,
            min_length: Some(5),
            name: "text".into(),
            name_localizations: None,
            required: true,
            choices: vec![],
        }),
        CommandOption::Number(NumberCommandOptionData {
            autocomplete: true,
            choices: vec![],
            description: "A number".into(),
            description_localizations: None,
            max_value: Some(CommandOptionValue::Number(Number(50.0))),
            min_value: None,
            name: "number".into(),
            name_localizations: None,
            required: true,
        }),
        CommandOption::Channel(ChannelCommandOptionData {
            channel_types: vec![ChannelType::GuildText, ChannelType::Private],
            description: "A text channel".into(),
            description_localizations: None,
            name: "channel".into(),
            name_localizations: None,
            required: false,
        }),
        CommandOption::Integer(NumberCommandOptionData {
            autocomplete: false,
            choices: vec![],
            description: "Generic field".into(),
            description_localizations: None,
            max_value: None,
            min_value: None,
            name: "generic".into(),
            name_localizations: None,
            required: false,
        }),
        CommandOption::String(ChoiceCommandOptionData {
            autocomplete: false,
            description: "More text".into(),
            description_localizations: None,
            max_length: None,
            min_length: None,
            name: "cow".into(),
            name_localizations: None,
            required: false,
            choices: vec![],
        }),
>>>>>>> 4b213124
    ];

    let name_localizations = HashMap::from([("en".into(), "demo".into())]);

    let expected = ApplicationCommandData {
        name: "demo".into(),
        name_localizations: Some(name_localizations),
        description: "Demo command for testing purposes".into(),
<<<<<<< HEAD
        help: Some("more demo".into()),
=======
        description_localizations: None,
>>>>>>> 4b213124
        options,
        default_member_permissions: Some(Permissions::SEND_MESSAGES),
        dm_permission: Some(false),
        group: false,
    };

    assert_eq!(DemoCommand::<i64>::create_command(), expected);
    assert_eq!(DemoCommand::<i64>::NAME, "demo");
}

#[test]
fn test_unit_create_command() {
    let expected = ApplicationCommandData {
        name: "unit".into(),
        name_localizations: None,
        description: "Unit command for testing purposes".into(),
<<<<<<< HEAD
        help: None,
=======
        description_localizations: None,
>>>>>>> 4b213124
        options: vec![],
        default_member_permissions: None,
        dm_permission: None,
        group: false,
    };

    assert_eq!(UnitCommand::create_command(), expected);
    assert_eq!(UnitCommand::NAME, "unit");
}<|MERGE_RESOLUTION|>--- conflicted
+++ resolved
@@ -1,12 +1,8 @@
-<<<<<<< HEAD
-use twilight_interactions::command::{
-    ApplicationCommandData, CommandOptionExt, CommandOptionExtInner, CreateCommand, ResolvedUser,
-=======
 use std::{borrow::Cow, collections::HashMap};
 
 use twilight_interactions::command::{
-    ApplicationCommandData, CreateCommand, CreateOption, ResolvedUser,
->>>>>>> 4b213124
+    ApplicationCommandData, CommandOptionExt, CommandOptionExtInner, CreateCommand, CreateOption,
+    ResolvedUser,
 };
 use twilight_model::{
     application::{
@@ -22,10 +18,6 @@
 
 /// Demo command for testing purposes
 #[derive(CreateCommand, Debug, PartialEq, Eq)]
-<<<<<<< HEAD
-#[command(name = "demo", help = "more demo")]
-struct DemoCommand {
-=======
 #[command(
     name = "demo",
     name_localizations = "demo_name",
@@ -36,7 +28,6 @@
 where
     T: CreateOption,
 {
->>>>>>> 4b213124
     /// This should be overwritten
     #[command(rename = "member", desc = "A member", help = "abc")]
     user: ResolvedUser,
@@ -72,47 +63,6 @@
 #[test]
 fn test_create_command() {
     let options = vec![
-<<<<<<< HEAD
-        CommandOptionExt {
-            inner: CommandOptionExtInner::User(BaseCommandOptionData {
-                description: "A member".into(),
-                name: "member".into(),
-                required: true,
-            }),
-            help: Some("abc".to_owned()),
-        },
-        CommandOptionExt {
-            inner: CommandOptionExtInner::String(ChoiceCommandOptionData {
-                autocomplete: false,
-                description: "Some text".into(),
-                name: "text".into(),
-                required: true,
-                choices: vec![],
-            }),
-            help: None,
-        },
-        CommandOptionExt {
-            inner: CommandOptionExtInner::Number(NumberCommandOptionData {
-                autocomplete: true,
-                choices: vec![],
-                description: "A number".into(),
-                max_value: Some(CommandOptionValue::Number(Number(50.0))),
-                min_value: None,
-                name: "number".into(),
-                required: true,
-            }),
-            help: None,
-        },
-        CommandOptionExt {
-            inner: CommandOptionExtInner::Channel(ChannelCommandOptionData {
-                channel_types: vec![ChannelType::GuildText, ChannelType::Private],
-                description: "A text channel".into(),
-                name: "channel".into(),
-                required: false,
-            }),
-            help: None,
-        },
-=======
         CommandOption::User(BaseCommandOptionData {
             description: "A member".into(),
             description_localizations: None,
@@ -172,7 +122,6 @@
             required: false,
             choices: vec![],
         }),
->>>>>>> 4b213124
     ];
 
     let name_localizations = HashMap::from([("en".into(), "demo".into())]);
@@ -181,11 +130,8 @@
         name: "demo".into(),
         name_localizations: Some(name_localizations),
         description: "Demo command for testing purposes".into(),
-<<<<<<< HEAD
+        description_localizations: None,
         help: Some("more demo".into()),
-=======
-        description_localizations: None,
->>>>>>> 4b213124
         options,
         default_member_permissions: Some(Permissions::SEND_MESSAGES),
         dm_permission: Some(false),
@@ -202,11 +148,8 @@
         name: "unit".into(),
         name_localizations: None,
         description: "Unit command for testing purposes".into(),
-<<<<<<< HEAD
+        description_localizations: None,
         help: None,
-=======
-        description_localizations: None,
->>>>>>> 4b213124
         options: vec![],
         default_member_permissions: None,
         dm_permission: None,
