--- conflicted
+++ resolved
@@ -19,14 +19,9 @@
 derive = ["twilight-interactions-derive"]
 
 [dependencies]
-<<<<<<< HEAD
 # twilight-model = { git = "https://github.com/MaxOhn/twilight", branch = "rkyv" }
 twilight-model = { path = "../../twilight/twilight-model/" }
-twilight-interactions-derive = { version = "=0.12.0", path = "../twilight-interactions-derive", optional = true }
-=======
-twilight-model = { version = "0.13" }
 twilight-interactions-derive = { version = "=0.13.0", path = "../twilight-interactions-derive", optional = true }
->>>>>>> 6231cdd2
 
 [package.metadata.docs.rs]
 all-features = true
