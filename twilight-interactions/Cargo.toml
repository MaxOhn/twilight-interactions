[package]
name = "twilight-interactions"
version = "0.12.0"
description = "Macros and utilities to make Discord Interactions easy to use with Twilight."
categories = ["parsing", "config", "asynchronous"]
keywords = ["twilight", "discord", "slash-command"]
authors = ["baptiste0928"]
readme = "README.md"
homepage = "https://github.com/baptiste0928/twilight-interactions#readme"
repository = "https://github.com/baptiste0928/twilight-interactions"
documentation = "https://docs.rs/twilight-interactions"
edition = "2021"
rust-version = "1.60"
license = "ISC"
include = ["src/**/*", "README.md"]

[features]
default = ["derive"]
derive = ["twilight-interactions-derive"]

[dependencies]
<<<<<<< HEAD
twilight-model = { git = "https://github.com/MaxOhn/twilight", branch = "rkyv" }
twilight-interactions-derive = { version = "=0.10.0", path = "../twilight-interactions-derive", optional = true }

[dev-dependencies]
maplit = "1"
=======
twilight-model = { version = "0.12" }
twilight-interactions-derive = { version = "=0.12.0", path = "../twilight-interactions-derive", optional = true }
>>>>>>> 4b213124

[package.metadata.docs.rs]
all-features = true
rustdoc-args = ["--cfg", "docsrs"]<|MERGE_RESOLUTION|>--- conflicted
+++ resolved
@@ -19,16 +19,9 @@
 derive = ["twilight-interactions-derive"]
 
 [dependencies]
-<<<<<<< HEAD
-twilight-model = { git = "https://github.com/MaxOhn/twilight", branch = "rkyv" }
-twilight-interactions-derive = { version = "=0.10.0", path = "../twilight-interactions-derive", optional = true }
-
-[dev-dependencies]
-maplit = "1"
-=======
-twilight-model = { version = "0.12" }
+# twilight-model = { git = "https://github.com/MaxOhn/twilight", branch = "rkyv" }
+twilight-model = { path = "../../twilight/twilight-model/" }
 twilight-interactions-derive = { version = "=0.12.0", path = "../twilight-interactions-derive", optional = true }
->>>>>>> 4b213124
 
 [package.metadata.docs.rs]
 all-features = true
