--- conflicted
+++ resolved
@@ -2,17 +2,13 @@
 
 use twilight_model::{
     application::{
-<<<<<<< HEAD
         command::{
-            BaseCommandOptionData, ChannelCommandOptionData, ChoiceCommandOptionData, Command,
-            CommandOption, CommandType, NumberCommandOptionData, OptionsCommandOptionData,
+            Command, CommandOption, CommandOptionChoice, CommandOptionType, CommandOptionValue,
+            CommandType,
         },
-=======
-        command::{Command, CommandOption, CommandOptionType, CommandType},
->>>>>>> fd7e22f6
         interaction::application_command::InteractionChannel,
     },
-    channel::Attachment,
+    channel::{Attachment, ChannelType},
     guild::{Permissions, Role},
     id::{
         marker::{AttachmentMarker, ChannelMarker, GenericMarker, RoleMarker, UserMarker},
@@ -153,77 +149,43 @@
     pub help: Option<String>,
 }
 
-/// Inner option for [`CommandOptionExt`] to distinguish
-/// between [`CommandOption`]'s variants for subcommands(groups).
 #[derive(Debug, Clone, PartialEq)]
-pub enum CommandOptionExtInner {
-    SubCommand(OptionsCommandOptionDataExt),
-    SubCommandGroup(OptionsCommandOptionDataExt),
-    String(ChoiceCommandOptionData),
-    Integer(NumberCommandOptionData),
-    Boolean(BaseCommandOptionData),
-    User(BaseCommandOptionData),
-    Channel(ChannelCommandOptionData),
-    Role(BaseCommandOptionData),
-    Mentionable(BaseCommandOptionData),
-    Number(NumberCommandOptionData),
-    Attachment(BaseCommandOptionData),
-}
-
-impl CommandOptionExtInner {
-    pub fn name(&self) -> &str {
-        match self {
-            CommandOptionExtInner::SubCommand(d) => d.name.as_str(),
-            CommandOptionExtInner::SubCommandGroup(d) => d.name.as_str(),
-            CommandOptionExtInner::String(d) => d.name.as_str(),
-            CommandOptionExtInner::Integer(d) => d.name.as_str(),
-            CommandOptionExtInner::Boolean(d) => d.name.as_str(),
-            CommandOptionExtInner::User(d) => d.name.as_str(),
-            CommandOptionExtInner::Channel(d) => d.name.as_str(),
-            CommandOptionExtInner::Role(d) => d.name.as_str(),
-            CommandOptionExtInner::Mentionable(d) => d.name.as_str(),
-            CommandOptionExtInner::Number(d) => d.name.as_str(),
-            CommandOptionExtInner::Attachment(d) => d.name.as_str(),
-        }
-    }
-}
-
-#[derive(Debug, Clone, PartialEq)]
-pub struct OptionsCommandOptionDataExt {
-    /// Description of the option. It must be 100 characters or less.
+pub struct CommandOptionExtInner {
+    pub autocomplete: Option<bool>,
+    pub channel_types: Option<Vec<ChannelType>>,
+    pub choices: Option<Vec<CommandOptionChoice>>,
     pub description: String,
-    /// Name of the option. It must be 32 characters or less.
+    pub description_localizations: Option<HashMap<String, String>>,
+    pub kind: CommandOptionType,
+    pub max_length: Option<u16>,
+    pub max_value: Option<CommandOptionValue>,
+    pub min_length: Option<u16>,
+    pub min_value: Option<CommandOptionValue>,
     pub name: String,
-    /// Used for specifying the nested options in a subcommand(group).
-    pub options: Vec<CommandOptionExt>,
-}
-
-impl From<OptionsCommandOptionDataExt> for OptionsCommandOptionData {
-    fn from(o: OptionsCommandOptionDataExt) -> Self {
-        Self {
-            description: o.description,
-            name: o.name,
-            options: o.options.into_iter().map(CommandOption::from).collect(),
-            description_localizations: None,
-            name_localizations: None,
-        }
-    }
+    pub name_localizations: Option<HashMap<String, String>>,
+    pub options: Option<Vec<CommandOptionExt>>,
+    pub required: Option<bool>,
 }
 
 impl From<CommandOptionExtInner> for CommandOption {
     fn from(inner: CommandOptionExtInner) -> Self {
-        match inner {
-            CommandOptionExtInner::SubCommand(d) => CommandOption::SubCommand(d.into()),
-            CommandOptionExtInner::SubCommandGroup(d) => CommandOption::SubCommandGroup(d.into()),
-            CommandOptionExtInner::String(d) => CommandOption::String(d),
-            CommandOptionExtInner::Integer(d) => CommandOption::Integer(d),
-            CommandOptionExtInner::Boolean(d) => CommandOption::Boolean(d),
-            CommandOptionExtInner::User(d) => CommandOption::User(d),
-            CommandOptionExtInner::Channel(d) => CommandOption::Channel(d),
-            CommandOptionExtInner::Role(d) => CommandOption::Role(d),
-            CommandOptionExtInner::Mentionable(d) => CommandOption::Mentionable(d),
-            CommandOptionExtInner::Number(d) => CommandOption::Number(d),
-            CommandOptionExtInner::Attachment(d) => CommandOption::Attachment(d),
+        CommandOption {
+            autocomplete: inner.autocomplete,
+            channel_types: inner.channel_types,
+            choices: inner.choices,
+            description: inner.description,
+            description_localizations: inner.description_localizations,
+            kind: inner.kind,
+            max_length: inner.max_length,
+            max_value: inner.max_value,
+            min_length: inner.min_length,
+            min_value: inner.min_value,
+            name: inner.name,
+            name_localizations: inner.name_localizations,
+            options: inner
+                .options
+                .map(|options| options.into_iter().map(CommandOption::from).collect()),
+            required: inner.required,
         }
     }
 }
@@ -277,13 +239,9 @@
             description_localizations: item.description_localizations,
             id: None,
             kind: CommandType::ChatInput,
-<<<<<<< HEAD
             options: item.options.into_iter().map(CommandOption::from).collect(),
-=======
-            nsfw: item.nsfw,
-            options: item.options,
->>>>>>> fd7e22f6
             version: Id::new(1),
+            nsfw: None,
         }
     }
 }
@@ -293,41 +251,49 @@
         let data = CreateOptionData {
             name: item.name,
             name_localizations: item.name_localizations,
-<<<<<<< HEAD
-            options: item.options.into_iter().map(CommandOption::from).collect(),
-=======
             description: item.description,
             description_localizations: item.description_localizations,
             required: None,
             autocomplete: false,
             data: Default::default(),
->>>>>>> fd7e22f6
+            help: item.help,
         };
 
         if item.group {
             data.builder(CommandOptionType::SubCommandGroup)
                 .options(item.options)
                 .build()
+                .into()
         } else {
             data.builder(CommandOptionType::SubCommand)
                 .options(item.options)
                 .build()
+                .into()
         }
     }
 }
 
 impl From<ApplicationCommandData> for CommandOptionExt {
     fn from(item: ApplicationCommandData) -> Self {
-        let data = OptionsCommandOptionDataExt {
+        let inner = CommandOptionExtInner {
             description: item.description,
             name: item.name,
-            options: item.options,
-        };
-
-        let inner = if item.group {
-            CommandOptionExtInner::SubCommandGroup(data)
-        } else {
-            CommandOptionExtInner::SubCommand(data)
+            options: Some(item.options),
+            autocomplete: None,
+            channel_types: None,
+            choices: None,
+            description_localizations: None,
+            kind: if item.group {
+                CommandOptionType::SubCommandGroup
+            } else {
+                CommandOptionType::SubCommand
+            },
+            max_length: None,
+            max_value: None,
+            min_length: None,
+            min_value: None,
+            name_localizations: None,
+            required: None,
         };
 
         CommandOptionExt {
@@ -338,30 +304,14 @@
 }
 
 impl CreateOption for String {
-<<<<<<< HEAD
-    fn create_option(data: CreateOptionData) -> CommandOptionExt {
-        let (opt, help) = data.into_choice(Vec::new());
-
-        CommandOptionExt {
-            inner: CommandOptionExtInner::String(opt),
-            help,
-        }
-=======
-    fn create_option(data: CreateOptionData) -> CommandOption {
+    fn create_option(data: CreateOptionData) -> CommandOptionExt {
         data.into_option(CommandOptionType::String)
->>>>>>> fd7e22f6
     }
 }
 
 impl<'a> CreateOption for Cow<'a, str> {
-<<<<<<< HEAD
-    fn create_option(data: CreateOptionData) -> CommandOptionExt {
-        let (opt, help) = data.into_choice(Vec::new());
-
-        CommandOptionExt {
-            inner: CommandOptionExtInner::String(opt),
-            help,
-        }
+    fn create_option(data: CreateOptionData) -> CommandOptionExt {
+        data.into_option(CommandOptionType::String)
     }
 }
 
@@ -370,229 +320,89 @@
         $(
             impl CreateOption for $ty {
                 fn create_option(data: CreateOptionData) -> CommandOptionExt {
-                    let (opt, help) = data.into_number(Vec::new());
-
-                    CommandOptionExt {
-                        inner: CommandOptionExtInner::Integer(opt),
-                        help,
-                    }
+                    data.into_option(CommandOptionType::Integer)
                 }
             }
         )*
-=======
-    fn create_option(data: CreateOptionData) -> CommandOption {
-        data.into_option(CommandOptionType::String)
-    }
-}
-
-impl CreateOption for i64 {
-    fn create_option(data: CreateOptionData) -> CommandOption {
-        data.into_option(CommandOptionType::Integer)
->>>>>>> fd7e22f6
     }
 }
 
 impl_for_int!(u8, u16, u32, u64, usize, i8, i16, i32, i64, isize);
 
 impl CreateOption for f64 {
-<<<<<<< HEAD
-    fn create_option(data: CreateOptionData) -> CommandOptionExt {
-        let (opt, help) = data.into_number(Vec::new());
-
-        CommandOptionExt {
-            inner: CommandOptionExtInner::Number(opt),
-            help,
-        }
+    fn create_option(data: CreateOptionData) -> CommandOptionExt {
+        data.into_option(CommandOptionType::Number)
     }
 }
 
 impl CreateOption for f32 {
     fn create_option(data: CreateOptionData) -> CommandOptionExt {
-        let (opt, help) = data.into_number(Vec::new());
-
-        CommandOptionExt {
-            inner: CommandOptionExtInner::Number(opt),
-            help,
-        }
-=======
-    fn create_option(data: CreateOptionData) -> CommandOption {
         data.into_option(CommandOptionType::Number)
->>>>>>> fd7e22f6
     }
 }
 
 impl CreateOption for bool {
-<<<<<<< HEAD
-    fn create_option(data: CreateOptionData) -> CommandOptionExt {
-        let (opt, help) = data.into_data();
-
-        CommandOptionExt {
-            inner: CommandOptionExtInner::Boolean(opt),
-            help,
-        }
-=======
-    fn create_option(data: CreateOptionData) -> CommandOption {
+    fn create_option(data: CreateOptionData) -> CommandOptionExt {
         data.into_option(CommandOptionType::Boolean)
->>>>>>> fd7e22f6
     }
 }
 
 impl CreateOption for Id<UserMarker> {
-<<<<<<< HEAD
-    fn create_option(data: CreateOptionData) -> CommandOptionExt {
-        let (opt, help) = data.into_data();
-
-        CommandOptionExt {
-            inner: CommandOptionExtInner::User(opt),
-            help,
-        }
-=======
-    fn create_option(data: CreateOptionData) -> CommandOption {
+    fn create_option(data: CreateOptionData) -> CommandOptionExt {
         data.into_option(CommandOptionType::User)
->>>>>>> fd7e22f6
     }
 }
 
 impl CreateOption for Id<ChannelMarker> {
-<<<<<<< HEAD
-    fn create_option(data: CreateOptionData) -> CommandOptionExt {
-        let (opt, help) = data.into_channel();
-
-        CommandOptionExt {
-            inner: CommandOptionExtInner::Channel(opt),
-            help,
-        }
-=======
-    fn create_option(data: CreateOptionData) -> CommandOption {
+    fn create_option(data: CreateOptionData) -> CommandOptionExt {
         data.into_option(CommandOptionType::Channel)
->>>>>>> fd7e22f6
     }
 }
 
 impl CreateOption for Id<RoleMarker> {
-<<<<<<< HEAD
-    fn create_option(data: CreateOptionData) -> CommandOptionExt {
-        let (opt, help) = data.into_data();
-
-        CommandOptionExt {
-            inner: CommandOptionExtInner::Role(opt),
-            help,
-        }
-=======
-    fn create_option(data: CreateOptionData) -> CommandOption {
+    fn create_option(data: CreateOptionData) -> CommandOptionExt {
         data.into_option(CommandOptionType::Role)
->>>>>>> fd7e22f6
     }
 }
 
 impl CreateOption for Id<GenericMarker> {
-<<<<<<< HEAD
-    fn create_option(data: CreateOptionData) -> CommandOptionExt {
-        let (opt, help) = data.into_data();
-
-        CommandOptionExt {
-            inner: CommandOptionExtInner::Mentionable(opt),
-            help,
-        }
-=======
-    fn create_option(data: CreateOptionData) -> CommandOption {
+    fn create_option(data: CreateOptionData) -> CommandOptionExt {
         data.into_option(CommandOptionType::Mentionable)
->>>>>>> fd7e22f6
     }
 }
 
 impl CreateOption for Id<AttachmentMarker> {
-<<<<<<< HEAD
-    fn create_option(data: CreateOptionData) -> CommandOptionExt {
-        let (opt, help) = data.into_data();
-
-        CommandOptionExt {
-            inner: CommandOptionExtInner::Attachment(opt),
-            help,
-        }
-=======
-    fn create_option(data: CreateOptionData) -> CommandOption {
+    fn create_option(data: CreateOptionData) -> CommandOptionExt {
         data.into_option(CommandOptionType::Attachment)
->>>>>>> fd7e22f6
     }
 }
 
 impl CreateOption for Attachment {
-<<<<<<< HEAD
-    fn create_option(data: CreateOptionData) -> CommandOptionExt {
-        let (opt, help) = data.into_data();
-
-        CommandOptionExt {
-            inner: CommandOptionExtInner::Attachment(opt),
-            help,
-        }
-=======
-    fn create_option(data: CreateOptionData) -> CommandOption {
+    fn create_option(data: CreateOptionData) -> CommandOptionExt {
         data.into_option(CommandOptionType::Attachment)
->>>>>>> fd7e22f6
     }
 }
 
 impl CreateOption for User {
-<<<<<<< HEAD
-    fn create_option(data: CreateOptionData) -> CommandOptionExt {
-        let (opt, help) = data.into_data();
-
-        CommandOptionExt {
-            inner: CommandOptionExtInner::User(opt),
-            help,
-        }
-=======
-    fn create_option(data: CreateOptionData) -> CommandOption {
+    fn create_option(data: CreateOptionData) -> CommandOptionExt {
         data.into_option(CommandOptionType::User)
->>>>>>> fd7e22f6
     }
 }
 
 impl CreateOption for ResolvedUser {
-<<<<<<< HEAD
-    fn create_option(data: CreateOptionData) -> CommandOptionExt {
-        let (opt, help) = data.into_data();
-
-        CommandOptionExt {
-            inner: CommandOptionExtInner::User(opt),
-            help,
-        }
-=======
-    fn create_option(data: CreateOptionData) -> CommandOption {
+    fn create_option(data: CreateOptionData) -> CommandOptionExt {
         data.into_option(CommandOptionType::User)
->>>>>>> fd7e22f6
     }
 }
 
 impl CreateOption for InteractionChannel {
-<<<<<<< HEAD
-    fn create_option(data: CreateOptionData) -> CommandOptionExt {
-        let (opt, help) = data.into_channel();
-
-        CommandOptionExt {
-            inner: CommandOptionExtInner::Channel(opt),
-            help,
-        }
-=======
-    fn create_option(data: CreateOptionData) -> CommandOption {
+    fn create_option(data: CreateOptionData) -> CommandOptionExt {
         data.into_option(CommandOptionType::Channel)
->>>>>>> fd7e22f6
     }
 }
 
 impl CreateOption for Role {
-<<<<<<< HEAD
-    fn create_option(data: CreateOptionData) -> CommandOptionExt {
-        let (opt, help) = data.into_data();
-
-        CommandOptionExt {
-            inner: CommandOptionExtInner::Role(opt),
-            help,
-        }
-=======
-    fn create_option(data: CreateOptionData) -> CommandOption {
+    fn create_option(data: CreateOptionData) -> CommandOptionExt {
         data.into_option(CommandOptionType::Role)
->>>>>>> fd7e22f6
     }
 }