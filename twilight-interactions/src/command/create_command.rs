<<<<<<< HEAD
use std::borrow::Cow;
=======
use std::{borrow::Cow, collections::HashMap};
>>>>>>> 4b213124

use twilight_model::{
    application::{
        command::{
            BaseCommandOptionData, ChannelCommandOptionData, ChoiceCommandOptionData, Command,
            CommandOption, CommandType, Number, NumberCommandOptionData, OptionsCommandOptionData,
        },
        interaction::application_command::InteractionChannel,
    },
    channel::Attachment,
    guild::{Permissions, Role},
    id::{
        marker::{AttachmentMarker, ChannelMarker, GenericMarker, RoleMarker, UserMarker},
        Id,
    },
    user::User,
};

use super::{internal::CreateOptionData, ResolvedUser};

/// Create a slash command from a type.
///
/// This trait is used to create commands from command models. A derive
/// macro is provided to automatically implement the traits.
///
/// ## Types and fields documentation
/// The trait can be derived on structs whose fields implement [`CreateOption`]
/// (see the [module documentation](crate::command) for a list of supported
/// types) or enums whose variants implement [`CreateCommand`].
///
/// Unlike the [`CommandModel`] trait, all fields or variants of the type it's
/// implemented on must have a description. The description corresponds either
/// to the first line of the documentation comment or the value of the `desc`
/// attribute. The type must also be named with the `name` attribute.
///
/// ## Example
/// ```
/// # use twilight_model::guild::Permissions;
/// use twilight_interactions::command::{CreateCommand, ResolvedUser};
///
/// #[derive(CreateCommand)]
/// #[command(
///     name = "hello",
///     desc = "Say hello",
///     default_permissions = "hello_permissions"
/// )]
/// struct HelloCommand {
///     /// The message to send.
///     message: String,
///     /// The user to send the message to.
///     user: Option<ResolvedUser>,
/// }
///
/// fn hello_permissions() -> Permissions {
///     Permissions::SEND_MESSAGES
/// }
/// ```
///
/// ## Macro attributes
/// The macro provides a `#[command]` attribute to provide additional
/// information.
///
/// | Attribute                  | Type                | Location               | Description                                                     |
/// |----------------------------|---------------------|------------------------|-----------------------------------------------------------------|
/// | `name`                     | `str`               | Type                   | Name of the command (required).                                 |
/// | `desc`                     | `str`               | Type / Field / Variant | Description of the command (required).                          |
/// | `default_permissions`      | `fn`[^perms]        | Type                   | Default permissions required by members to run the command.     |
/// | `dm_permission`            | `bool`              | Type                   | Whether the command can be run in DMs.                          |
/// | `rename`                   | `str`               | Field                  | Use a different option name than the field name.                |
/// | `name_localizations`       | `fn`[^localization] | Type / Field / Variant | Localized name of the command (optional).                       |
/// | `desc_localizations`       | `fn`[^localization] | Type / Field / Variant | Localized description of the command (optional).                |
/// | `autocomplete`             | `bool`              | Field                  | Enable autocomplete on this field.                              |
/// | `channel_types`            | `str`               | Field                  | Restricts the channel choice to specific types.[^channel_types] |
/// | `max_value`, `min_value`   | `i64` or `f64`      | Field                  | Set the maximum and/or minimum value permitted.                 |
/// | `max_length`, `min_length` | `u16`               | Field                  |   Maximum and/or minimum string length permitted.               |
///
/// [^perms]: Path to a function that returns [`Permissions`].
///
/// [^localization]: Path to a function that returns a type that implements
/// `IntoIterator<Item = (ToString, ToString)>`. See the module documentation to
/// learn more.
///
/// [^channel_types]: List of [`ChannelType`] names in snake_case separated by spaces
/// like `guild_text private`.
///
/// [`CommandModel`]: super::CommandModel
/// [`ChannelType`]: twilight_model::channel::ChannelType
pub trait CreateCommand: Sized {
    /// Name of the command.
    const NAME: &'static str;

    /// Create an [`ApplicationCommandData`] for this type.
    fn create_command() -> ApplicationCommandData;
}

/// Create a command option from a type.
///
/// This trait is used by the implementation of [`CreateCommand`] generated
/// by the derive macro. See the [module documentation](crate::command) for
/// a list of implemented types.
///
/// ## Option choices
/// This trait can be derived on enums to represent command options with
/// predefined choices. The `#[option]` attribute must be present on each
/// variant.
///
/// ### Example
/// ```
/// use twilight_interactions::command::CreateOption;
///
/// #[derive(CreateOption)]
/// enum TimeUnit {
///     #[option(name = "Minute", value = 60)]
///     Minute,
///     #[option(name = "Hour", value = 3600)]
///     Hour,
///     #[option(name = "Day", value = 86400)]
///     Day,
/// }
/// ```
///
/// ### Macro attributes
/// The macro provides an `#[option]` attribute to configure the generated code.
///
/// | Attribute            | Type                  | Location | Description                                  |
/// |----------------------|-----------------------|----------|----------------------------------------------|
/// | `name`               | `str`                 | Variant  | Set the name of the command option choice.   |
/// | `name_localizations` | `fn`[^localization]   | Variant  | Localized name of the command option choice. |
/// | `value`              | `str`, `i64` or `f64` | Variant  | Value of the command option choice.          |
///
/// [^localization]: Path to a function that returns a type that implements
///                  `IntoIterator<Item = (ToString, ToString)>`. See the
///                  [module documentation](crate::command) to learn more.

pub trait CreateOption: Sized {
    /// Create a [`CommandOption`] from this type.
    fn create_option(data: CreateOptionData) -> CommandOptionExt;
}

/// Wrapper for [`CommandOption`](twilight_model::application::command::CommandOption)
/// to allow more fields.
#[derive(Debug, Clone, PartialEq, Eq)]
pub struct CommandOptionExt {
    /// The actual [`CommandOption`](twilight_model::application::command::CommandOption).
    pub inner: CommandOptionExtInner,
    /// Additional optional help.
    pub help: Option<String>,
}

/// Inner option for [`CommandOptionExt`] to distinguish
/// between [`CommandOption`]'s variants for subcommands(groups).
#[derive(Debug, Clone, PartialEq, Eq)]
pub enum CommandOptionExtInner {
    SubCommand(OptionsCommandOptionDataExt),
    SubCommandGroup(OptionsCommandOptionDataExt),
    String(ChoiceCommandOptionData),
    Integer(NumberCommandOptionData),
    Boolean(BaseCommandOptionData),
    User(BaseCommandOptionData),
    Channel(ChannelCommandOptionData),
    Role(BaseCommandOptionData),
    Mentionable(BaseCommandOptionData),
    Number(NumberCommandOptionData),
    Attachment(BaseCommandOptionData),
}

impl CommandOptionExtInner {
    pub fn name(&self) -> &str {
        match self {
            CommandOptionExtInner::SubCommand(d) => d.name.as_str(),
            CommandOptionExtInner::SubCommandGroup(d) => d.name.as_str(),
            CommandOptionExtInner::String(d) => d.name.as_str(),
            CommandOptionExtInner::Integer(d) => d.name.as_str(),
            CommandOptionExtInner::Boolean(d) => d.name.as_str(),
            CommandOptionExtInner::User(d) => d.name.as_str(),
            CommandOptionExtInner::Channel(d) => d.name.as_str(),
            CommandOptionExtInner::Role(d) => d.name.as_str(),
            CommandOptionExtInner::Mentionable(d) => d.name.as_str(),
            CommandOptionExtInner::Number(d) => d.name.as_str(),
            CommandOptionExtInner::Attachment(d) => d.name.as_str(),
        }
    }
}

#[derive(Debug, Clone, PartialEq, Eq)]
pub struct OptionsCommandOptionDataExt {
    /// Description of the option. It must be 100 characters or less.
    pub description: String,
    /// Name of the option. It must be 32 characters or less.
    pub name: String,
    /// Used for specifying the nested options in a subcommand(group).
    pub options: Vec<CommandOptionExt>,
}

impl From<OptionsCommandOptionDataExt> for OptionsCommandOptionData {
    fn from(o: OptionsCommandOptionDataExt) -> Self {
        Self {
            description: o.description,
            name: o.name,
            options: o.options.into_iter().map(CommandOption::from).collect(),
        }
    }
}

impl From<CommandOptionExtInner> for CommandOption {
    fn from(inner: CommandOptionExtInner) -> Self {
        match inner {
            CommandOptionExtInner::SubCommand(d) => CommandOption::SubCommand(d.into()),
            CommandOptionExtInner::SubCommandGroup(d) => CommandOption::SubCommandGroup(d.into()),
            CommandOptionExtInner::String(d) => CommandOption::String(d),
            CommandOptionExtInner::Integer(d) => CommandOption::Integer(d),
            CommandOptionExtInner::Boolean(d) => CommandOption::Boolean(d),
            CommandOptionExtInner::User(d) => CommandOption::User(d),
            CommandOptionExtInner::Channel(d) => CommandOption::Channel(d),
            CommandOptionExtInner::Role(d) => CommandOption::Role(d),
            CommandOptionExtInner::Mentionable(d) => CommandOption::Mentionable(d),
            CommandOptionExtInner::Number(d) => CommandOption::Number(d),
            CommandOptionExtInner::Attachment(d) => CommandOption::Attachment(d),
        }
    }
}

impl From<CommandOptionExt> for CommandOption {
    fn from(o: CommandOptionExt) -> Self {
        o.inner.into()
    }
}

/// Data sent to Discord to create a command.
///
/// This type is used in the [`CreateCommand`] trait.
/// To convert it into a [`Command`], use the [From] (or [Into]) trait.
#[derive(Debug, Clone, PartialEq, Eq)]
pub struct ApplicationCommandData {
    /// Name of the command. It must be 32 characters or less.
    pub name: String,
    /// Localization dictionary for the command name. Keys must be valid
    /// locales.
    pub name_localizations: Option<HashMap<String, String>>,
    /// Description of the command. It must be 100 characters or less.
    pub description: String,
<<<<<<< HEAD
    /// Optional help string. Must not be empty.
    pub help: Option<String>,
    /// List of command options.
    pub options: Vec<CommandOptionExt>,
    /// Whether the command is enabled by default when the app is added to a guild.
    pub default_permission: bool,
=======
    /// Localization dictionary for the command description. Keys must be valid
    /// locales.
    pub description_localizations: Option<HashMap<String, String>>,
    /// List of command options.
    pub options: Vec<CommandOption>,
    /// Whether the command is available in DMs.
    pub dm_permission: Option<bool>,
    /// Default permissions required for a member to run the command.
    pub default_member_permissions: Option<Permissions>,
>>>>>>> 4b213124
    /// Whether the command is a subcommand group.
    pub group: bool,
}

impl From<ApplicationCommandData> for Command {
    fn from(item: ApplicationCommandData) -> Self {
        Command {
            application_id: None,
            guild_id: None,
            name: item.name,
            name_localizations: item.name_localizations,
            default_member_permissions: item.default_member_permissions,
            dm_permission: item.dm_permission,
            description: item.description,
            description_localizations: item.description_localizations,
            id: None,
            kind: CommandType::ChatInput,
            options: item.options.into_iter().map(CommandOption::from).collect(),
            version: Id::new(1),
        }
    }
}

impl From<ApplicationCommandData> for CommandOption {
    fn from(item: ApplicationCommandData) -> Self {
        let data = OptionsCommandOptionData {
            description: item.description,
            description_localizations: item.description_localizations,
            name: item.name,
<<<<<<< HEAD
            options: item.options.into_iter().map(CommandOption::from).collect(),
=======
            name_localizations: item.name_localizations,
            options: item.options,
>>>>>>> 4b213124
        };

        if item.group {
            CommandOption::SubCommandGroup(data)
        } else {
            CommandOption::SubCommand(data)
        }
    }
}

impl From<ApplicationCommandData> for CommandOptionExt {
    fn from(item: ApplicationCommandData) -> Self {
        let data = OptionsCommandOptionDataExt {
            description: item.description,
            name: item.name,
            options: item.options,
        };

        let inner = if item.group {
            CommandOptionExtInner::SubCommandGroup(data)
        } else {
            CommandOptionExtInner::SubCommand(data)
        };

        CommandOptionExt {
            inner,
            help: item.help,
        }
    }
}

impl CreateOption for String {
    fn create_option(data: CreateOptionData) -> CommandOptionExt {
        let (opt, help) = data.into_choice(Vec::new());

        CommandOptionExt {
            inner: CommandOptionExtInner::String(opt),
            help,
        }
    }
}

impl<'a> CreateOption for Cow<'a, str> {
<<<<<<< HEAD
    fn create_option(data: CreateOptionData) -> CommandOptionExt {
        let (opt, help) = data.into_choice(Vec::new());

        CommandOptionExt {
            inner: CommandOptionExtInner::String(opt),
            help,
        }
=======
    fn create_option(data: CreateOptionData) -> CommandOption {
        String::create_option(data)
    }
}

impl CreateOption for i64 {
    fn create_option(data: CreateOptionData) -> CommandOption {
        CommandOption::Integer(data.into_number(Vec::new()))
>>>>>>> 4b213124
    }
}

macro_rules! impl_for_int {
    ($($ty:ty),*) => {
        $(
            impl CreateOption for $ty {
                fn create_option(data: CreateOptionData) -> CommandOptionExt {
                    let (opt, help) = data.into_number(Vec::new());

                    CommandOptionExt {
                        inner: CommandOptionExtInner::Integer(opt),
                        help,
                    }
                }
            }
        )*
    }
}

impl_for_int!(u8, u16, u32, u64, usize, i8, i16, i32, i64, isize);

impl CreateOption for Number {
    fn create_option(data: CreateOptionData) -> CommandOptionExt {
        let (opt, help) = data.into_number(Vec::new());

        CommandOptionExt {
            inner: CommandOptionExtInner::Number(opt),
            help,
        }
    }
}

impl CreateOption for f64 {
    fn create_option(data: CreateOptionData) -> CommandOptionExt {
        let (opt, help) = data.into_number(Vec::new());

        CommandOptionExt {
            inner: CommandOptionExtInner::Number(opt),
            help,
        }
    }
}

impl CreateOption for f32 {
    fn create_option(data: CreateOptionData) -> CommandOptionExt {
        let (opt, help) = data.into_number(Vec::new());

        CommandOptionExt {
            inner: CommandOptionExtInner::Number(opt),
            help,
        }
    }
}

impl CreateOption for bool {
    fn create_option(data: CreateOptionData) -> CommandOptionExt {
        let (opt, help) = data.into_data();

        CommandOptionExt {
            inner: CommandOptionExtInner::Boolean(opt),
            help,
        }
    }
}

impl CreateOption for Id<UserMarker> {
    fn create_option(data: CreateOptionData) -> CommandOptionExt {
        let (opt, help) = data.into_data();

        CommandOptionExt {
            inner: CommandOptionExtInner::User(opt),
            help,
        }
    }
}

impl CreateOption for Id<ChannelMarker> {
    fn create_option(data: CreateOptionData) -> CommandOptionExt {
        let (opt, help) = data.into_channel();

        CommandOptionExt {
            inner: CommandOptionExtInner::Channel(opt),
            help,
        }
    }
}

impl CreateOption for Id<RoleMarker> {
    fn create_option(data: CreateOptionData) -> CommandOptionExt {
        let (opt, help) = data.into_data();

        CommandOptionExt {
            inner: CommandOptionExtInner::Role(opt),
            help,
        }
    }
}

impl CreateOption for Id<GenericMarker> {
    fn create_option(data: CreateOptionData) -> CommandOptionExt {
        let (opt, help) = data.into_data();

        CommandOptionExt {
            inner: CommandOptionExtInner::Mentionable(opt),
            help,
        }
    }
}

impl CreateOption for Id<AttachmentMarker> {
    fn create_option(data: CreateOptionData) -> CommandOptionExt {
        let (opt, help) = data.into_data();

        CommandOptionExt {
            inner: CommandOptionExtInner::Attachment(opt),
            help,
        }
    }
}

impl CreateOption for Attachment {
    fn create_option(data: CreateOptionData) -> CommandOptionExt {
        let (opt, help) = data.into_data();

        CommandOptionExt {
            inner: CommandOptionExtInner::Attachment(opt),
            help,
        }
    }
}

impl CreateOption for User {
    fn create_option(data: CreateOptionData) -> CommandOptionExt {
        let (opt, help) = data.into_data();

        CommandOptionExt {
            inner: CommandOptionExtInner::User(opt),
            help,
        }
    }
}

impl CreateOption for ResolvedUser {
    fn create_option(data: CreateOptionData) -> CommandOptionExt {
        let (opt, help) = data.into_data();

        CommandOptionExt {
            inner: CommandOptionExtInner::User(opt),
            help,
        }
    }
}

impl CreateOption for InteractionChannel {
    fn create_option(data: CreateOptionData) -> CommandOptionExt {
        let (opt, help) = data.into_channel();

        CommandOptionExt {
            inner: CommandOptionExtInner::Channel(opt),
            help,
        }
    }
}

impl CreateOption for Role {
    fn create_option(data: CreateOptionData) -> CommandOptionExt {
        let (opt, help) = data.into_data();

        CommandOptionExt {
            inner: CommandOptionExtInner::Role(opt),
            help,
        }
    }
}<|MERGE_RESOLUTION|>--- conflicted
+++ resolved
@@ -1,14 +1,10 @@
-<<<<<<< HEAD
-use std::borrow::Cow;
-=======
 use std::{borrow::Cow, collections::HashMap};
->>>>>>> 4b213124
 
 use twilight_model::{
     application::{
         command::{
             BaseCommandOptionData, ChannelCommandOptionData, ChoiceCommandOptionData, Command,
-            CommandOption, CommandType, Number, NumberCommandOptionData, OptionsCommandOptionData,
+            CommandOption, CommandType, NumberCommandOptionData, OptionsCommandOptionData,
         },
         interaction::application_command::InteractionChannel,
     },
@@ -144,7 +140,7 @@
 
 /// Wrapper for [`CommandOption`](twilight_model::application::command::CommandOption)
 /// to allow more fields.
-#[derive(Debug, Clone, PartialEq, Eq)]
+#[derive(Debug, Clone, PartialEq)]
 pub struct CommandOptionExt {
     /// The actual [`CommandOption`](twilight_model::application::command::CommandOption).
     pub inner: CommandOptionExtInner,
@@ -154,7 +150,7 @@
 
 /// Inner option for [`CommandOptionExt`] to distinguish
 /// between [`CommandOption`]'s variants for subcommands(groups).
-#[derive(Debug, Clone, PartialEq, Eq)]
+#[derive(Debug, Clone, PartialEq)]
 pub enum CommandOptionExtInner {
     SubCommand(OptionsCommandOptionDataExt),
     SubCommandGroup(OptionsCommandOptionDataExt),
@@ -187,7 +183,7 @@
     }
 }
 
-#[derive(Debug, Clone, PartialEq, Eq)]
+#[derive(Debug, Clone, PartialEq)]
 pub struct OptionsCommandOptionDataExt {
     /// Description of the option. It must be 100 characters or less.
     pub description: String,
@@ -203,6 +199,8 @@
             description: o.description,
             name: o.name,
             options: o.options.into_iter().map(CommandOption::from).collect(),
+            description_localizations: None,
+            name_localizations: None,
         }
     }
 }
@@ -235,7 +233,7 @@
 ///
 /// This type is used in the [`CreateCommand`] trait.
 /// To convert it into a [`Command`], use the [From] (or [Into]) trait.
-#[derive(Debug, Clone, PartialEq, Eq)]
+#[derive(Debug, Clone, PartialEq)]
 pub struct ApplicationCommandData {
     /// Name of the command. It must be 32 characters or less.
     pub name: String,
@@ -244,24 +242,17 @@
     pub name_localizations: Option<HashMap<String, String>>,
     /// Description of the command. It must be 100 characters or less.
     pub description: String,
-<<<<<<< HEAD
+    /// Localization dictionary for the command description. Keys must be valid
+    /// locales.
+    pub description_localizations: Option<HashMap<String, String>>,
     /// Optional help string. Must not be empty.
     pub help: Option<String>,
     /// List of command options.
     pub options: Vec<CommandOptionExt>,
-    /// Whether the command is enabled by default when the app is added to a guild.
-    pub default_permission: bool,
-=======
-    /// Localization dictionary for the command description. Keys must be valid
-    /// locales.
-    pub description_localizations: Option<HashMap<String, String>>,
-    /// List of command options.
-    pub options: Vec<CommandOption>,
     /// Whether the command is available in DMs.
     pub dm_permission: Option<bool>,
     /// Default permissions required for a member to run the command.
     pub default_member_permissions: Option<Permissions>,
->>>>>>> 4b213124
     /// Whether the command is a subcommand group.
     pub group: bool,
 }
@@ -291,12 +282,8 @@
             description: item.description,
             description_localizations: item.description_localizations,
             name: item.name,
-<<<<<<< HEAD
+            name_localizations: item.name_localizations,
             options: item.options.into_iter().map(CommandOption::from).collect(),
-=======
-            name_localizations: item.name_localizations,
-            options: item.options,
->>>>>>> 4b213124
         };
 
         if item.group {
@@ -340,7 +327,6 @@
 }
 
 impl<'a> CreateOption for Cow<'a, str> {
-<<<<<<< HEAD
     fn create_option(data: CreateOptionData) -> CommandOptionExt {
         let (opt, help) = data.into_choice(Vec::new());
 
@@ -348,16 +334,6 @@
             inner: CommandOptionExtInner::String(opt),
             help,
         }
-=======
-    fn create_option(data: CreateOptionData) -> CommandOption {
-        String::create_option(data)
-    }
-}
-
-impl CreateOption for i64 {
-    fn create_option(data: CreateOptionData) -> CommandOption {
-        CommandOption::Integer(data.into_number(Vec::new()))
->>>>>>> 4b213124
     }
 }
 
@@ -380,7 +356,7 @@
 
 impl_for_int!(u8, u16, u32, u64, usize, i8, i16, i32, i64, isize);
 
-impl CreateOption for Number {
+impl CreateOption for f64 {
     fn create_option(data: CreateOptionData) -> CommandOptionExt {
         let (opt, help) = data.into_number(Vec::new());
 
@@ -391,7 +367,7 @@
     }
 }
 
-impl CreateOption for f64 {
+impl CreateOption for f32 {
     fn create_option(data: CreateOptionData) -> CommandOptionExt {
         let (opt, help) = data.into_number(Vec::new());
 
@@ -402,17 +378,6 @@
     }
 }
 
-impl CreateOption for f32 {
-    fn create_option(data: CreateOptionData) -> CommandOptionExt {
-        let (opt, help) = data.into_number(Vec::new());
-
-        CommandOptionExt {
-            inner: CommandOptionExtInner::Number(opt),
-            help,
-        }
-    }
-}
-
 impl CreateOption for bool {
     fn create_option(data: CreateOptionData) -> CommandOptionExt {
         let (opt, help) = data.into_data();
